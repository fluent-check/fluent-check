{
  "name": "fluent-check",
  "version": "1.0.0",
  "description": "A type-safe fluent-based property based checker natively written for Typescript",
  "main": "dist/index.js",
  "types": "dist/index.d.ts",
  "scripts": {
    "lint": "eslint --ext '.js,.ts' src test",
    "test": "mocha -r ts-node/register",
    "prepare": "tsc",
    "coverage": "nyc mocha -reporter=min -r ts-node/register -r source-map-support"
  },
  "keywords": [
    "testing",
    "pbt",
    "typescript"
  ],
  "author": "André Restivo, Hugo Sereno Ferreira, Rui Gonçalves",
  "license": "MIT",
  "dependencies": {
    "typescript": "^4.2.4"
  },
  "repository": {
    "type": "git",
    "url": "https://github.com/fluent-check/fluent-check"
  },
  "devDependencies": {
    "@types/chai": "^4.2.17",
    "@types/mocha": "^8.2.2",
<<<<<<< HEAD
    "@typescript-eslint/eslint-plugin": "^4.22.0",
    "@typescript-eslint/parser": "^4.22.1",
=======
    "@typescript-eslint/eslint-plugin": "^4.22.1",
    "@typescript-eslint/parser": "^4.22.0",
>>>>>>> 3ba7f6c2
    "chai": "^4.3.4",
    "eslint": "^7.25.0",
    "jstat": "^1.9.4",
    "mocha": "^8.3.2",
    "nyc": "^15.1.0",
    "source-map-support": "^0.5.19",
    "ts-node": "^9.1.1"
  },
  "nyc": {
    "extension": [
      ".ts"
    ],
    "exclude": [
      "**/*.d.ts"
    ]
  }
}<|MERGE_RESOLUTION|>--- conflicted
+++ resolved
@@ -27,13 +27,8 @@
   "devDependencies": {
     "@types/chai": "^4.2.17",
     "@types/mocha": "^8.2.2",
-<<<<<<< HEAD
-    "@typescript-eslint/eslint-plugin": "^4.22.0",
     "@typescript-eslint/parser": "^4.22.1",
-=======
     "@typescript-eslint/eslint-plugin": "^4.22.1",
-    "@typescript-eslint/parser": "^4.22.0",
->>>>>>> 3ba7f6c2
     "chai": "^4.3.4",
     "eslint": "^7.25.0",
     "jstat": "^1.9.4",
