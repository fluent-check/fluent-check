{
  "name": "fluent-check",
  "version": "1.0.0",
  "description": "A type-safe fluent-based property based checker natively written for Typescript",
  "main": "dist/index.js",
  "types": "dist/index.d.ts",
  "scripts": {
    "lint": "eslint --ext '.js,.ts' src test",
    "test": "mocha -r ts-node/register test/**/*.test.ts",
    "debug": "mocha -r ts-node/register test/debug.test.ts",
    "prepare": "tsc"
  },
  "keywords": [
    "testing",
    "pbt",
    "typescript"
  ],
  "author": "André Restivo, Hugo Sereno Ferreira, Rui Gonçalves",
  "license": "MIT",
  "dependencies": {
    "typescript": "^4.2.3"
  },
  "repository": {
    "type": "git",
    "url": "https://github.com/fluent-check/fluent-check"
  },
  "devDependencies": {
    "@types/chai": "^4.2.15",
    "@types/mocha": "^8.2.1",
<<<<<<< HEAD
    "@types/node": "^14.14.34",
    "@typescript-eslint/eslint-plugin": "^4.17.0",
    "@typescript-eslint/parser": "^4.17.0",
    "chai": "^4.3.3",
    "eslint": "^7.21.0",
    "espree": "^7.3.1",
    "fs": "0.0.1-security",
    "glob": "^7.1.6",
=======
    "@typescript-eslint/eslint-plugin": "^4.18.0",
    "@typescript-eslint/parser": "^4.18.0",
    "chai": "^4.3.4",
    "eslint": "^7.22.0",
>>>>>>> 5891bb5a
    "jstat": "^1.9.4",
    "mocha": "^8.3.2",
    "ts-node": "^9.1.1"
  }
}<|MERGE_RESOLUTION|>--- conflicted
+++ resolved
@@ -27,21 +27,14 @@
   "devDependencies": {
     "@types/chai": "^4.2.15",
     "@types/mocha": "^8.2.1",
-<<<<<<< HEAD
     "@types/node": "^14.14.34",
-    "@typescript-eslint/eslint-plugin": "^4.17.0",
-    "@typescript-eslint/parser": "^4.17.0",
-    "chai": "^4.3.3",
-    "eslint": "^7.21.0",
     "espree": "^7.3.1",
     "fs": "0.0.1-security",
     "glob": "^7.1.6",
-=======
     "@typescript-eslint/eslint-plugin": "^4.18.0",
     "@typescript-eslint/parser": "^4.18.0",
     "chai": "^4.3.4",
     "eslint": "^7.22.0",
->>>>>>> 5891bb5a
     "jstat": "^1.9.4",
     "mocha": "^8.3.2",
     "ts-node": "^9.1.1"
