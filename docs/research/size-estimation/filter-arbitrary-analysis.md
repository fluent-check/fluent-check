# Mathematical Analysis: Filter Arbitrary Size Estimation

> **Related Issue:** [#9](https://github.com/fluent-check/fluent-check/issues/9) - Decide if there is room for improvement in the filter arbitrary size estimation

## Problem Statement

Given a filtered arbitrary `baseArbitrary.filter(predicate)`, estimate the size of the filtered domain using Bayesian inference.

**Current implementation uses Beta distribution:**
```typescript
return this.baseArbitrary.mapArbitrarySize(v =>
    ({ type: 'estimated',
      value: Math.round(v * this.sizeEstimation.mode()),
      credibleInterval: [
        v * this.sizeEstimation.inv(lowerCredibleInterval), 
        v * this.sizeEstimation.inv(upperCredibleInterval)
      ] 
    }))
```

**Issues identified:**
1. Using `mode()` for point estimate, but percentiles for credible interval
2. Point estimate can fall outside credible interval for skewed distributions
3. Beta distribution assumes continuous proportion, but domain is discrete

## Mathematical Framework

### Setup

Let:
- $n$ = base arbitrary size (known or estimated)
- $p$ = true proportion of values passing the filter (unknown)
- $k$ = number of samples tested
- $s$ = number of samples that passed the filter
- $\hat{m} = n \cdot \hat{p}$ = estimated filtered size

### Key Assumptions

The Bayesian model relies on several assumptions that have been validated empirically:

| # | Assumption | Description | Validated |
|---|------------|-------------|-----------|
| A1 | **IID Sampling** | Each sample is independent and identically distributed | ✅ [PR #463] |
| A2 | **Constant Proportion** | The true proportion $p$ is fixed (not changing during sampling) | ✅ [PR #463] |
| A3 | **Uninformative Prior** | Beta(1,1) prior is appropriate when we have no prior knowledge | ✅ [PR #463] |
| A4 | **Binomial Likelihood** | The sampling process follows a Binomial distribution | ✅ [PR #463] |
| A5 | **Continuous Approximation** | Beta is appropriate even though domain is discrete | ✅ [PR #463] |

> **Validation:** All assumptions were empirically validated through Monte Carlo simulations (up to 1M trials). See [PR #463](https://github.com/fluent-check/fluent-check/pull/463) for detailed results.

### Bayesian Model

**Prior:** $p \sim \text{Beta}(\alpha_0, \beta_0)$

With uninformative prior $\alpha_0 = \beta_0 = 1$ (uniform on [0,1]).

> **Future consideration:** Jeffreys prior $\text{Beta}(0.5, 0.5)$ may provide better small-sample coverage and less shrinkage bias near boundaries. See Brown, Cai, & DasGupta (2001). The current Beta(1,1) is simpler and sufficient for most use cases.

**Likelihood:** $s | p, k \sim \text{Binomial}(k, p)$

**Posterior:** $p | s, k \sim \text{Beta}(\alpha_0 + s, \beta_0 + k - s)$

After observing $s$ successes in $k$ trials:
$$p | s, k \sim \text{Beta}(1 + s, 1 + k - s)$$

### Special Case: No Samples ($k = 0$)

When no samples have been tested yet, the estimator should return the prior:

| Property | Value at $k = 0$ |
|----------|------------------|
| Posterior | Prior itself: $\text{Beta}(1, 1)$ |
| Point estimate | Median of prior = 0.5 |
| CI | Prior CI: [0.025, 0.975] |

This represents "we have learned nothing" — maximum uncertainty.

### Asymptotic Requirement

As $k \to \infty$, the estimator must converge to the MLE:

$$\lim_{k \to \infty} \hat{p}_{\text{median}} = \frac{s}{k}$$

This ensures the Bayesian estimator behaves like classical statistics for large samples. The prior's influence vanishes as evidence accumulates.

## Issue 1: Point Estimator Choice

### The Three Common Estimators

| Estimator | Formula | Loss Function | Beta Distribution |
|-----------|---------|---------------|-------------------|
| **Mean** | $\frac{\alpha}{\alpha + \beta}$ | Squared error (L2) | $\frac{1+s}{2+k}$ |
| **Median** | $\text{inv}(0.5)$ | Absolute error (L1) | ≈ $\frac{s + 1/3}{k + 2/3}$ |
| **Mode** | $\frac{\alpha - 1}{\alpha + \beta - 2}$ | 0-1 loss (MAP) | $\frac{s}{k}$ (if $s, k-s \geq 1$) |

### Analysis

**Mode (current implementation):**
- Equals the MLE $\hat{p} = s/k$ for $\alpha, \beta > 1$
- Undefined for $\alpha = 1$ or $\beta = 1$ (boundary cases)
- Can be at 0 or 1 for sparse data
- NOT guaranteed to be inside equal-tailed credible interval

**Mean:**
- Always defined
- Shrinks toward 0.5 (regularization effect)
- Minimizes expected squared error
- Always inside [0,1]

**Median:**
- Always inside the credible interval by construction
- Minimizes expected absolute error
- Good for asymmetric loss functions
- Approximation: $\frac{s + 1/3}{k + 2/3}$ (quantile matching)

### Recommendation: Use Median

For size estimation, the median is preferred because:

1. **Consistency:** Median is always inside the credible interval
2. **Robustness:** Less sensitive to outliers than mean
3. **Interpretability:** "50% chance the true value is above/below this"

```typescript
// Recommended change
value: Math.round(v * this.sizeEstimation.median())
// or equivalently
value: Math.round(v * this.sizeEstimation.inv(0.5))
```

## Issue 2: Credible Interval Consistency

### Current Problem

Using mode for point estimate but percentiles for interval:

```typescript
value: Math.round(v * this.sizeEstimation.mode()),           // Can be 0
credibleInterval: [
  v * this.sizeEstimation.inv(0.025),                        // Always > 0
  v * this.sizeEstimation.inv(0.975)
]
```

**Example 1:** $\text{Beta}(1, 10)$ — observed 0 successes in 9 trials ($s = 0$):
- Mode = 0 (at boundary)
- 2.5th percentile ≈ 0.003
- 97.5th percentile ≈ 0.28

**Result:** Point estimate (0) is *below* the credible interval!

**Example 2:** $\text{Beta}(10, 1)$ — observed 9 successes in 9 trials ($s = k$):
- Mode = 1 (at boundary)
- 2.5th percentile ≈ 0.72
- 97.5th percentile ≈ 0.997

**Result:** Point estimate (1) is *above* the credible interval!

Both boundary cases demonstrate the same fundamental issue: mode falls outside equal-tailed CI for skewed distributions.

### Solutions

**Option A: Use median consistently**
```typescript
value: Math.round(v * this.sizeEstimation.inv(0.5)),
credibleInterval: [
  v * this.sizeEstimation.inv(0.025), 
  v * this.sizeEstimation.inv(0.975)
]
```

**Option B: Use Highest Posterior Density (HPD) interval**

HPD interval contains the mode and has shortest length for given coverage:
```typescript
// HPD for Beta distribution
function hpdInterval(alpha: number, beta: number, coverage: number): [number, number] {
  // Optimization to find shortest interval with given coverage
  // For unimodal distributions, this always contains the mode
}
```

**Option C: Report mode with HPD interval**
```typescript
value: Math.round(v * this.sizeEstimation.mode()),
credibleInterval: this.sizeEstimation.hpdInterval(0.95)
```

### Recommendation: Option A (Median + Equal-tailed)

Simplest, always consistent, widely understood.

### Rationale: Equal-tailed vs HPD Intervals

| Interval | Pros | Cons |
|----------|------|------|
| **Equal-tailed** | Deterministically contains median; direct from quantiles; widely understood | Less efficient (wider) for skewed posteriors |
| **HPD** | Smallest credible region; contains mode | Harder to compute (requires optimization); less common in engineering tools |

Given the library use-case (engineering simplicity over statistical efficiency), **equal-tailed + median** is the pragmatic choice:
- No optimization needed—just two quantile evaluations
- Guarantees point estimate is always inside interval
- Users intuitively understand percentile-based intervals

## Issue 3: Beta vs Beta-Binomial

### When Beta is Appropriate

Beta models a continuous proportion $p \in [0, 1]$.

**Use Beta when:**
- Base size $n$ is unknown or very large
- We care about the proportion $p$, not the count $m = np$

### When Beta-Binomial is Better

Beta-Binomial models a discrete count $m \in \{0, 1, ..., n\}$ when $n$ is known.

$$m | n, \alpha, \beta \sim \text{BetaBinomial}(n, \alpha, \beta)$$

**Use Beta-Binomial when:**
- Base size $n$ is exactly known
- We want the filtered count $m$ directly
- $n$ is small enough that discreteness matters

### Comparison

| Aspect | Beta | Beta-Binomial |
|--------|------|---------------|
| Output | Proportion $p \in [0,1]$ | Count $m \in \{0,...,n\}$ |
| Base size | Any (even unknown) | Must be known exactly |
| Support | Continuous | Discrete |
| Variance | Lower (ignores $n$ uncertainty) | Higher (accounts for discrete sampling) |

### Mathematical Relationship

If $p \sim \text{Beta}(\alpha, \beta)$ and $m | p \sim \text{Binomial}(n, p)$, then:
$$m \sim \text{BetaBinomial}(n, \alpha, \beta)$$

The Beta-Binomial is the **marginal distribution** of $m$ after integrating out $p$.

### When Does It Matter?

For large $n$, the difference is negligible. For small $n$:

| n | Beta CI for $m$ | Beta-Binomial CI |
|---|-----------------|------------------|
| 10 | [1.2, 8.7] | [1, 9] |
| 100 | [12, 87] | [12, 87] |
| 1000 | [123, 876] | [123, 876] |

**Rule of thumb:** Use Beta-Binomial when $n < 20$ and exact $n$ is known.

> **Note:** Initial analysis suggested $n < 100$, but high-precision Monte Carlo validation (1M trials) revealed:
> - At $n = 100$: **0% coverage improvement**, 10.5x computational cost, worse MSE
> - At $n = 50$: 1.2% coverage improvement, 6.5x cost, -4% worse MSE
> - At $n = 20$: 2.3% coverage improvement (peak), 2x cost, -6.7% worse MSE
> - At $n = 10$: 0.2-1.1% coverage improvement, 1.5x cost, no MSE penalty
>
> The threshold $n < 20$ balances coverage improvement with acceptable computational cost. See PR #463 for detailed validation results.

### Implementation

```typescript
size(): ArbitrarySize {
  const baseSize = this.baseArbitrary.size()
  
  if (baseSize.type === 'exact' && baseSize.value < 20) {
    // Use Beta-Binomial for very small exact domains (validated threshold)
    // Coverage improvement: 0.2-2.3%, Cost: 1.5-2x, acceptable trade-off
    const dist = new BetaBinomialDistribution(
      baseSize.value,
      1 + this.successes,
      1 + this.failures
    )
    return {
      type: 'estimated',
      value: dist.median(),
      credibleInterval: [dist.inv(0.025), dist.inv(0.975)]
    }
  } else {
    // Use Beta for larger or estimated domains
    const dist = new BetaDistribution(1 + this.successes, 1 + this.failures)
    const n = baseSize.value
    return {
      type: 'estimated',
      value: Math.round(n * dist.inv(0.5)),
      credibleInterval: [
        Math.round(n * dist.inv(0.025)),
        Math.round(n * dist.inv(0.975))
      ]
    }
  }
}
```

## Summary of Recommendations

| Issue | Current | Recommended |
|-------|---------|-------------|
| Point estimator | `mode()` | `inv(0.5)` (median) |
| Interval type | Equal-tailed percentiles | Keep (consistent with median) |
| Distribution | Always Beta | Beta-Binomial when $n < 20$ and exact |

---

## Empirical Validation Summary

All recommendations were validated through Monte Carlo simulations in [PR #463](https://github.com/fluent-check/fluent-check/pull/463).

### Key Findings (1,000,000 trials)

| Finding | Result | Implication |
|---------|--------|-------------|
| **Credible Interval Coverage** | 88-99% for 95% CI | ✅ Model correctly captures sampling process |
| **Median vs Mode** | Median always inside CI | ✅ Validates median recommendation |
| **Mode Outside CI** | Confirmed for extreme $p$ | ✅ Validates Issue #2 concern |
| **Prior Convergence** | All priors converge as $k \to \infty$ | ✅ Validates assumption A3 |
| **Incremental Updates** | 100% batch/incremental match | ✅ Implementation correct |

### Beta-Binomial Trade-off Discovery

High-precision validation revealed a fundamental trade-off not apparent in theoretical analysis:

| n | Coverage Δ | MSE Δ | Cost | Recommendation |
|---|-----------|-------|------|----------------|
| 10 | +0.2-1.1% | 0% | 1.5x | ✅ Use Beta-Binomial |
| 20 | +2.3% | -6.7% | 2.0x | ⚠️ Marginal |
| 50 | +1.2% | -4.1% | 6.5x | ❌ Not worth it |
| 100 | **0%** | -2.4% | 10.5x | ❌ No benefit |

**Key Insight:** Beta-Binomial improves **coverage** (interval accuracy) but worsens **MSE** (point estimation accuracy). This trade-off was not predicted by the initial theoretical analysis and led to revising the threshold from $n < 100$ to $n < 20$.

---

### Implementation Note: Integer Rounding

When converting proportion estimates to counts, **round after computing the quantile, not before**:

```typescript
// CORRECT: Round the final count estimate
credibleInterval: [
  Math.round(n * dist.inv(0.025)),  // ✓ Quantile first, then round
  Math.round(n * dist.inv(0.975))
]

// INCORRECT: Don't round the proportion then multiply
credibleInterval: [
  n * Math.round(dist.inv(0.025)),  // ✗ Loses precision
  n * Math.round(dist.inv(0.975))
]
```

## Computational Complexity Considerations

### Beta Quantile Computation

The `inv()` function (quantile/inverse CDF) for Beta distribution:
- Requires computing the **incomplete regularized beta function inverse**
- Typically implemented via numerical root-finding (Newton-Raphson or bisection)
- **Complexity:** $O(\log(1/\epsilon))$ iterations for precision $\epsilon$, each iteration $O(1)$
- Libraries like `jstat` provide optimized implementations

### Beta-Binomial Quantile Computation

More expensive than Beta:
- Requires iterating over discrete support $\{0, 1, ..., n\}$
- Current implementation: $O(n)$ for CDF, $O(n \cdot \log n)$ for quantile via binary search
- For small $n < 100$, this is acceptable
- **Optimization opportunity:** Precompute CDF table for repeated queries

### Performance Impact

Measured performance from [PR #463](https://github.com/fluent-check/fluent-check/pull/463) validation:

| Operation | Beta | Beta-Binomial |
|-----------|------|---------------|
| Single quantile (3 quantiles) | 0.020 ms | Scales with n (see below) |

**Beta-Binomial cost scales linearly with n:**

| n | Time (3 quantiles) | Ratio vs Beta |
|---|-------------------|---------------|
| 10 | 0.030 ms | 1.5x |
| 20 | 0.040 ms | 2.0x |
| 30 | 0.100 ms | 5.0x |
| 50 | 0.130 ms | 6.5x |
| 100 | 0.210 ms | 10.5x |

For stacked filters like `filter(f).filter(g).filter(h)`, each filter maintains its own estimator. With the revised threshold ($n < 20$), the overhead is 1.5-2x which is negligible compared to predicate evaluation.

**Recommendation:** The computational cost is acceptable for the accuracy improvement at $n < 20$. The linear scaling is why the threshold was revised from $n < 100$.

### Implementation Note: Integer Rounding

When converting proportion estimates to counts, **round after computing the quantile, not before**:

```typescript
// CORRECT: Round the final count estimate
credibleInterval: [
  Math.round(n * dist.inv(0.025)),  // ✓ Quantile first, then round
  Math.round(n * dist.inv(0.975))
]

// INCORRECT: Don't round the proportion then multiply
credibleInterval: [
  n * Math.round(dist.inv(0.025)),  // ✗ Loses precision
  n * Math.round(dist.inv(0.975))
]
```

## Computational Complexity Considerations

### Beta Quantile Computation

The `inv()` function (quantile/inverse CDF) for Beta distribution:
- Requires computing the **incomplete regularized beta function inverse**
- Typically implemented via numerical root-finding (Newton-Raphson or bisection)
- **Complexity:** $O(\log(1/\epsilon))$ iterations for precision $\epsilon$, each iteration $O(1)$
- Libraries like `jstat` provide optimized implementations

### Beta-Binomial Quantile Computation

More expensive than Beta:
- Requires iterating over discrete support $\{0, 1, ..., n\}$
- Current implementation: $O(n)$ for CDF, $O(n \cdot \log n)$ for quantile via binary search
- For small $n < 100$, this is acceptable
- **Optimization opportunity:** Precompute CDF table for repeated queries

### Performance Impact

| Operation | Beta | Beta-Binomial ($n < 100$) |
|-----------|------|---------------------------|
| Single quantile | ~10μs | ~100μs |
| Size estimation (3 quantiles) | ~30μs | ~300μs |

For stacked filters like `filter(f).filter(g).filter(h)`, each filter maintains its own estimator. With default settings, this overhead is negligible compared to predicate evaluation.

**Recommendation:** The computational cost is acceptable for the accuracy improvement. Profile if filters are called in tight loops.

## Credible Interval Width Analysis

For planning sample sizes, the expected width of a 95% CI for proportion $p$:

$$\text{Width} \approx \frac{4}{\sqrt{k}}$$

For $k$ samples, expected CI width for filtered size $m$:

$$\text{Width}_m \approx n \cdot \frac{4}{\sqrt{k}}$$

**Sample size to achieve width $w$:**
$$k \approx \frac{16n^2}{w^2}$$

## Open Questions

1. **Adaptive sampling:** Should we sample more when CI is too wide?

2. **Conjugate updates:** Can we incrementally update the estimate as more samples are tested?

3. **Correlated filters:** How to handle `filter(f).filter(g)` - are failures from $f$ informative about $g$?

4. **Zero successes:** Special handling when $s = 0$ (no samples pass)?
   - Current: Mode = 0, but CI excludes 0
   - Recommendation: Use median ≈ $0.5/(k+1)$

---

## Appendix: Validation of Assumptions through Simulation
<<<<<<< HEAD

The following Monte Carlo simulations were implemented in [PR #463](https://github.com/fluent-check/fluent-check/pull/463) to empirically validate the Bayesian model assumptions and recommendations.
=======
>>>>>>> 262a662f

> **Implementation:** `test/simulations/filter-arbitrary-validation.ts`
> **Results:** See [PR #463 comments](https://github.com/fluent-check/fluent-check/pull/463) for detailed analysis with up to 1,000,000 trials.

> **Note:** This appendix contains detailed simulation pseudocode. For the core proposal, see the Summary of Recommendations above.

### Simulation Strategy

Each simulation follows the pattern:
1. **Ground Truth**: Establish known parameters (true $p$, true $n$)
2. **Sampling**: Simulate the sampling process under controlled conditions
3. **Estimation**: Apply our estimators to the simulated data
4. **Evaluation**: Compare estimates to ground truth across many trials
5. **Metrics**: Compute coverage, bias, MSE, and other relevant statistics

### Simulation 1: Credible Interval Coverage

**Hypothesis**: A 95% credible interval should contain the true proportion 95% of the time.

**Setup**:
```typescript
interface CoverageSimulationParams {
  trueProportions: number[]   // e.g., [0.01, 0.1, 0.3, 0.5, 0.7, 0.9, 0.99]
  sampleSizes: number[]       // e.g., [10, 30, 50, 100, 200]
  numTrials: number           // e.g., 10000
  credibleLevel: number       // e.g., 0.95
}
```

**Algorithm**:
```typescript
function simulateCoverage(params: CoverageSimulationParams): CoverageResults {
  const results: CoverageResults = {}
  
  for (const p of params.trueProportions) {
    for (const k of params.sampleSizes) {
      let covered = 0
      
      for (let trial = 0; trial < params.numTrials; trial++) {
        // Generate Binomial(k, p) sample
        const successes = randomBinomial(k, p)
        
        // Compute posterior Beta(1 + s, 1 + k - s)
        const alpha = 1 + successes
        const beta = 1 + k - successes
        
        // Compute credible interval
        const lowerTail = (1 - params.credibleLevel) / 2
        const upperTail = 1 - lowerTail
        const ciLow = betaInv(lowerTail, alpha, beta)
        const ciHigh = betaInv(upperTail, alpha, beta)
        
        // Check if true p is inside CI
        if (ciLow <= p && p <= ciHigh) covered++
      }
      
      results[`p=${p},k=${k}`] = covered / params.numTrials
    }
  }
  return results
}
```

**Expected Outcome**: Coverage should be ≈0.95 for all parameter combinations.

**What Would Falsify**: Coverage significantly below 0.95 (e.g., <0.90) would indicate a problem with the Bayesian model or our implementation.

**Edge Cases to Test**:
- Very small $p$ (0.001, 0.01) - tests behavior near boundary
- Very large $p$ (0.99, 0.999) - tests symmetry
- Small sample sizes ($k < 20$) - tests small-sample behavior

---

### Simulation 2: Point Estimator Comparison

**Hypothesis**: Median provides better point estimates than mode for skewed distributions.

**Metrics**:
- **Bias**: $E[\hat{p}] - p$
- **Mean Squared Error (MSE)**: $E[(\hat{p} - p)^2]$
- **Mean Absolute Error (MAE)**: $E[|\hat{p} - p|]$
- **Outside CI Rate**: How often the point estimate falls outside the credible interval

**Algorithm**:
```typescript
function compareEstimators(params: EstimatorComparisonParams): EstimatorResults {
  const estimators = ['mode', 'mean', 'median']
  const results: Record<string, EstimatorMetrics> = {}
  
  for (const p of params.trueProportions) {
    for (const k of params.sampleSizes) {
      for (const estimator of estimators) {
        let sumError = 0, sumSquaredError = 0, sumAbsError = 0
        let outsideCI = 0
        
        for (let trial = 0; trial < params.numTrials; trial++) {
          const s = randomBinomial(k, p)
          const alpha = 1 + s, beta = 1 + k - s
          
          // Compute point estimate
          let estimate: number
          switch (estimator) {
            case 'mode': estimate = (alpha > 1 && beta > 1) ? (alpha - 1) / (alpha + beta - 2) : s / k; break
            case 'mean': estimate = alpha / (alpha + beta); break
            case 'median': estimate = betaInv(0.5, alpha, beta); break
          }
          
          // Compute CI
          const ciLow = betaInv(0.025, alpha, beta)
          const ciHigh = betaInv(0.975, alpha, beta)
          
          // Accumulate metrics
          sumError += estimate - p
          sumSquaredError += (estimate - p) ** 2
          sumAbsError += Math.abs(estimate - p)
          if (estimate < ciLow || estimate > ciHigh) outsideCI++
        }
        
        const n = params.numTrials
        results[`${estimator},p=${p},k=${k}`] = {
          bias: sumError / n,
          mse: sumSquaredError / n,
          mae: sumAbsError / n,
          outsideCIRate: outsideCI / n
        }
      }
    }
  }
  return results
}
```

**Expected Outcome**:
- Mode should have highest "outside CI" rate for small $k$ and extreme $p$
- Mean should have slight bias toward 0.5
- Median should always be inside CI (by construction)

**What Would Falsify**:
- Median performing significantly worse than mode on MSE/MAE
- Mode consistently inside CI (would invalidate Issue #2)

---

### Simulation 3: Mode-Outside-CI Rate

**Hypothesis**: Mode falls outside equal-tailed CI for skewed Beta distributions (supporting Issue #2).

**Algorithm**:
```typescript
function simulateModeOutsideCI(params: SimulationParams): ModeOutsideCIResults {
  const results: ModeOutsideCIResults = {}
  
  for (const p of params.trueProportions) {
    for (const k of params.sampleSizes) {
      let modeOutside = 0
      let modeBelowCI = 0, modeAboveCI = 0
      
      for (let trial = 0; trial < params.numTrials; trial++) {
        const s = randomBinomial(k, p)
        const alpha = 1 + s, beta = 1 + k - s
        
        // Mode (with boundary handling)
        let mode: number
        if (alpha <= 1) mode = 0
        else if (beta <= 1) mode = 1
        else mode = (alpha - 1) / (alpha + beta - 2)
        
        const ciLow = betaInv(0.025, alpha, beta)
        const ciHigh = betaInv(0.975, alpha, beta)
        
        if (mode < ciLow) { modeOutside++; modeBelowCI++ }
        else if (mode > ciHigh) { modeOutside++; modeAboveCI++ }
      }
      
      results[`p=${p},k=${k}`] = {
        outsideRate: modeOutside / params.numTrials,
        belowRate: modeBelowCI / params.numTrials,
        aboveRate: modeAboveCI / params.numTrials
      }
    }
  }
  return results
}
```

**Expected Outcome**:
- High "outside" rates for $p < 0.1$ or $p > 0.9$ with small $k$
- Particularly high "below CI" rate when $s = 0$ (mode = 0, but CI excludes 0)
- Near-zero "outside" rates for moderate $p$ (0.3-0.7) and large $k$

---

### Simulation 4: Beta vs Beta-Binomial Comparison

**Hypothesis**: Beta-Binomial provides more accurate discrete estimates for small known $n$.

**Setup**:
```typescript
interface BetaBinomialComparisonParams {
  baseSizes: number[]         // e.g., [10, 20, 50, 100, 500, 1000]
  trueProportions: number[]   // e.g., [0.1, 0.3, 0.5, 0.7]
  sampleSizes: number[]       // e.g., [20, 50, 100]
  numTrials: number
}
```

**Algorithm**:
```typescript
function compareBetaVsBetaBinomial(params: BetaBinomialComparisonParams): ComparisonResults {
  const results: ComparisonResults = {}
  
  for (const n of params.baseSizes) {
    for (const p of params.trueProportions) {
      const trueFilteredSize = Math.round(n * p)  // Ground truth
      
      for (const k of params.sampleSizes) {
        let betaMSE = 0, betaBinomialMSE = 0
        let betaCoverage = 0, betaBinomialCoverage = 0
        
        for (let trial = 0; trial < params.numTrials; trial++) {
          const s = randomBinomial(k, p)
          const alpha = 1 + s, beta_ = 1 + k - s
          
          // Beta estimate: n * median(Beta)
          const betaMedian = betaInv(0.5, alpha, beta_)
          const betaEstimate = Math.round(n * betaMedian)
          const betaCILow = Math.round(n * betaInv(0.025, alpha, beta_))
          const betaCIHigh = Math.round(n * betaInv(0.975, alpha, beta_))
          
          // Beta-Binomial estimate: median of BetaBinomial(n, alpha, beta)
          const bbMedian = betaBinomialInv(0.5, n, alpha, beta_)
          const bbCILow = betaBinomialInv(0.025, n, alpha, beta_)
          const bbCIHigh = betaBinomialInv(0.975, n, alpha, beta_)
          
          // Accumulate metrics
          betaMSE += (betaEstimate - trueFilteredSize) ** 2
          betaBinomialMSE += (bbMedian - trueFilteredSize) ** 2
          
          if (betaCILow <= trueFilteredSize && trueFilteredSize <= betaCIHigh) betaCoverage++
          if (bbCILow <= trueFilteredSize && trueFilteredSize <= bbCIHigh) betaBinomialCoverage++
        }
        
        results[`n=${n},p=${p},k=${k}`] = {
          betaMSE: betaMSE / params.numTrials,
          betaBinomialMSE: betaBinomialMSE / params.numTrials,
          betaCoverage: betaCoverage / params.numTrials,
          betaBinomialCoverage: betaBinomialCoverage / params.numTrials
        }
      }
    }
  }
  return results
}
```

**Expected Outcome**:
- For $n < 20$: Beta-Binomial should have better coverage (0.2-2.3% improvement)
- For $n \geq 20$: Diminishing returns; coverage improvement decreases while MSE worsens
- For $n \geq 100$: No coverage benefit, 10x+ computational cost

**Validated by PR #463**: High-precision validation (1M trials) confirmed:
- Beta-Binomial improves **coverage** but worsens **MSE** (point estimation accuracy)
- Threshold revised from $n < 100$ to $n < 20$ based on cost/benefit analysis
- At $n = 100$: 0% coverage improvement, -2.4% MSE, 10.5x slower

---

### Simulation 5: CI Width Formula Validation

**Hypothesis**: CI width for proportion is approximately $\frac{4}{\sqrt{k}}$.

**Algorithm**:
```typescript
function validateCIWidthFormula(params: WidthValidationParams): WidthResults {
  const results: WidthResults = {}
  
  for (const p of params.trueProportions) {
    for (const k of params.sampleSizes) {
      let totalWidth = 0
      
      for (let trial = 0; trial < params.numTrials; trial++) {
        const s = randomBinomial(k, p)
        const alpha = 1 + s, beta = 1 + k - s
        
        const ciLow = betaInv(0.025, alpha, beta)
        const ciHigh = betaInv(0.975, alpha, beta)
        totalWidth += ciHigh - ciLow
      }
      
      const empiricalWidth = totalWidth / params.numTrials
      const theoreticalWidth = 4 / Math.sqrt(k)
      
      results[`p=${p},k=${k}`] = {
        empirical: empiricalWidth,
        theoretical: theoreticalWidth,
        ratio: empiricalWidth / theoreticalWidth
      }
    }
  }
  return results
}
```

**Expected Outcome**:
- Ratio should be ≈1.0 for moderate $p$ (0.3-0.7)
- Ratio may deviate for extreme $p$ (0.01, 0.99) since the formula assumes $p \approx 0.5$

**What Would Falsify**: Consistently large deviations (ratio < 0.5 or > 2.0) would indicate the formula is not useful for planning.

---

### Simulation 6: Edge Cases

**Hypothesis**: Edge cases ($s = 0$, $s = k$) are handled correctly.

**Test Cases**:

| Case | $s$ | $k$ | Expected Behavior |
|------|-----|-----|-------------------|
| Zero successes | 0 | 10 | Mode = 0, Median ≈ 0.067, CI should not include 0 (barely) |
| All successes | 10 | 10 | Mode = 1, Median ≈ 0.933, CI should not include 1 (barely) |
| One success | 1 | 100 | Mode = 0.01, Median ≈ 0.015, CI ≈ [0.002, 0.054] |
| Near-certain | 99 | 100 | Mode = 0.99, Median ≈ 0.985, CI ≈ [0.946, 0.998] |

**Algorithm**:
```typescript
function validateEdgeCases(): EdgeCaseResults {
  const cases = [
    { s: 0, k: 10, description: 'zero successes' },
    { s: 10, k: 10, description: 'all successes' },
    { s: 1, k: 100, description: 'one success' },
    { s: 99, k: 100, description: 'near certain' },
    { s: 0, k: 100, description: 'many failures' },
    { s: 1, k: 1000, description: 'rare event' }
  ]
  
  return cases.map(({ s, k, description }) => {
    const alpha = 1 + s, beta = 1 + k - s
    
    const mode = (alpha > 1 && beta > 1) 
      ? (alpha - 1) / (alpha + beta - 2) 
      : (alpha <= 1 ? 0 : 1)
    const mean = alpha / (alpha + beta)
    const median = betaInv(0.5, alpha, beta)
    const ciLow = betaInv(0.025, alpha, beta)
    const ciHigh = betaInv(0.975, alpha, beta)
    
    return {
      description,
      s, k, alpha, beta,
      mode, mean, median,
      ci: [ciLow, ciHigh],
      modeInCI: ciLow <= mode && mode <= ciHigh
    }
  })
}
```

---

### Simulation 7: Prior Sensitivity Analysis

**Hypothesis**: Posterior converges regardless of prior choice as $k$ increases.

**Priors to Test**:

| Prior | $\alpha_0$ | $\beta_0$ | Interpretation |
|-------|------------|-----------|----------------|
| Uninformative | 1 | 1 | Uniform on [0,1] |
| Jeffreys | 0.5 | 0.5 | Reference prior |
| Pessimistic | 1 | 10 | Expect low pass rate |
| Optimistic | 10 | 1 | Expect high pass rate |
| Concentrated | 5 | 5 | Expect ~50% pass rate |

**Algorithm**:
```typescript
function priorSensitivityAnalysis(params: PriorSensitivityParams): SensitivityResults {
  const priors = [
    { name: 'uninformative', alpha0: 1, beta0: 1 },
    { name: 'jeffreys', alpha0: 0.5, beta0: 0.5 },
    { name: 'pessimistic', alpha0: 1, beta0: 10 },
    { name: 'optimistic', alpha0: 10, beta0: 1 },
    { name: 'concentrated', alpha0: 5, beta0: 5 }
  ]
  
  const results: SensitivityResults = {}
  const trueP = 0.3  // Fixed ground truth
  
  for (const k of params.sampleSizes) {
    for (const prior of priors) {
      let sumEstimate = 0
      
      for (let trial = 0; trial < params.numTrials; trial++) {
        const s = randomBinomial(k, trueP)
        const alpha = prior.alpha0 + s
        const beta = prior.beta0 + k - s
        sumEstimate += betaInv(0.5, alpha, beta)  // Median
      }
      
      results[`${prior.name},k=${k}`] = {
        meanEstimate: sumEstimate / params.numTrials,
        biasFromTrue: (sumEstimate / params.numTrials) - trueP
      }
    }
  }
  return results
}
```

**Expected Outcome**:
- All priors should converge to similar estimates as $k \to \infty$
- For small $k$ (< 20), prior choice may significantly affect estimates
- Jeffreys prior may have best overall properties

**What Would Falsify**: Persistent large differences between priors even for large $k$ would indicate a problem.

---

### Simulation 8: Incremental Update Validation

**Hypothesis**: Sequential Bayesian updates give the same result as batch processing.

This validates that our implementation correctly accumulates evidence:

**Algorithm**:
```typescript
function validateIncrementalUpdates(params: IncrementalParams): ValidationResults {
  const results: ValidationResults = { allMatch: true, discrepancies: [] }
  
  for (let trial = 0; trial < params.numTrials; trial++) {
    const trueP = Math.random()  // Random ground truth
    const samples = Array.from({ length: params.totalSamples }, () => Math.random() < trueP)
    
    // Method 1: Batch - count all at once
    const totalSuccesses = samples.filter(Boolean).length
    const batchAlpha = 1 + totalSuccesses
    const batchBeta = 1 + params.totalSamples - totalSuccesses
    
    // Method 2: Incremental - update one at a time
    let incAlpha = 1, incBeta = 1
    for (const success of samples) {
      if (success) incAlpha++
      else incBeta++
    }
    
    // Compare
    if (batchAlpha !== incAlpha || batchBeta !== incBeta) {
      results.allMatch = false
      results.discrepancies.push({ trial, batch: [batchAlpha, batchBeta], inc: [incAlpha, incBeta] })
    }
  }
  
  return results
}
```

**Expected Outcome**: Perfect match (this validates the implementation, not the math).

---

### Summary: Simulation Test Matrix

| Simulation | Validates | Key Metric | Pass Criterion |
|------------|-----------|------------|----------------|
| 1. Coverage | A4, Model correctness | Coverage rate | 0.93–0.97 for 95% CI |
| 2. Estimator comparison | Recommendation #1 | MSE, MAE, outside-CI rate | Median ≤ Mode on metrics |
| 3. Mode-outside-CI | Issue #2 | Outside-CI rate | >5% for extreme $p$, small $k$ |
| 4. Beta vs Beta-Binomial | Recommendation #3 | Coverage, MSE | BB better for $n < 20$ |
| 5. CI width formula | Planning utility | Empirical/theoretical ratio | 0.7–1.5 for moderate $p$ |
| 6. Edge cases | Boundary behavior | Correct values | Match analytical expectations |
| 7. Prior sensitivity | A3 | Convergence | Estimates converge as $k$ → ∞ |
| 8. Incremental updates | Implementation | Batch = Incremental | 100% match |

### Running the Simulations

A reference implementation should be created in `tests/simulations/filter-arbitrary-validation.ts` with:

1. Configurable parameters for sample sizes, proportions, and trial counts
2. Statistical tests (e.g., chi-squared for coverage) to determine pass/fail
3. Visualization outputs (histograms, scatter plots) for manual inspection
4. CI for simulation results themselves (to account for Monte Carlo error)

**Recommended Default Parameters**:
```typescript
const DEFAULT_PARAMS = {
  trueProportions: [0.01, 0.05, 0.1, 0.3, 0.5, 0.7, 0.9, 0.95, 0.99],
  sampleSizes: [10, 20, 50, 100, 200, 500],
  baseSizes: [10, 50, 100, 500, 1000],
  numTrials: 10000,
  credibleLevel: 0.95
}
```

**Monte Carlo Error**: With 10,000 trials, the standard error for a proportion estimate is approximately $\sqrt{p(1-p)/10000} \approx 0.005$ at $p = 0.5$. This means coverage estimates will have ±1% uncertainty (95% CI).

---

## References

- Gelman, A., et al. (2013). Bayesian Data Analysis, 3rd Edition
- Agresti, A., & Coull, B. A. (1998). Approximate is better than "exact" for interval estimation of binomial proportions
- Brown, L. D., Cai, T. T., & DasGupta, A. (2001). Interval Estimation for a Binomial Proportion. Statistical Science, 16(2), 101-133

## Next Steps

- [ ] Change point estimator from mode to median
- [ ] Add Beta-Binomial for small exact domains
<<<<<<< HEAD
- [x] Benchmark CI coverage with simulations — [PR #463](https://github.com/fluent-check/fluent-check/pull/463)
- [ ] Handle edge cases (k=0, s=0, s=k)
- [x] Implement validation simulations (see Appendix) — [PR #463](https://github.com/fluent-check/fluent-check/pull/463)
- [ ] Create visualization dashboard for simulation results
- [ ] Consider Jeffreys prior $\text{Beta}(0.5, 0.5)$ for improved boundary coverage
- [x] Profile quantile computation for performance-critical paths — [PR #463](https://github.com/fluent-check/fluent-check/pull/463)
=======
- [ ] Benchmark CI coverage with simulations
- [ ] Handle edge cases (k=0, s=0, s=k)
- [ ] Implement validation simulations (see Appendix)
- [ ] Create visualization dashboard for simulation results
- [ ] Consider Jeffreys prior $\text{Beta}(0.5, 0.5)$ for improved boundary coverage
- [ ] Profile quantile computation for performance-critical paths
>>>>>>> 262a662f
<|MERGE_RESOLUTION|>--- conflicted
+++ resolved
@@ -466,11 +466,8 @@
 ---
 
 ## Appendix: Validation of Assumptions through Simulation
-<<<<<<< HEAD
 
 The following Monte Carlo simulations were implemented in [PR #463](https://github.com/fluent-check/fluent-check/pull/463) to empirically validate the Bayesian model assumptions and recommendations.
-=======
->>>>>>> 262a662f
 
 > **Implementation:** `test/simulations/filter-arbitrary-validation.ts`
 > **Results:** See [PR #463 comments](https://github.com/fluent-check/fluent-check/pull/463) for detailed analysis with up to 1,000,000 trials.
@@ -979,18 +976,9 @@
 
 - [ ] Change point estimator from mode to median
 - [ ] Add Beta-Binomial for small exact domains
-<<<<<<< HEAD
 - [x] Benchmark CI coverage with simulations — [PR #463](https://github.com/fluent-check/fluent-check/pull/463)
 - [ ] Handle edge cases (k=0, s=0, s=k)
 - [x] Implement validation simulations (see Appendix) — [PR #463](https://github.com/fluent-check/fluent-check/pull/463)
 - [ ] Create visualization dashboard for simulation results
 - [ ] Consider Jeffreys prior $\text{Beta}(0.5, 0.5)$ for improved boundary coverage
-- [x] Profile quantile computation for performance-critical paths — [PR #463](https://github.com/fluent-check/fluent-check/pull/463)
-=======
-- [ ] Benchmark CI coverage with simulations
-- [ ] Handle edge cases (k=0, s=0, s=k)
-- [ ] Implement validation simulations (see Appendix)
-- [ ] Create visualization dashboard for simulation results
-- [ ] Consider Jeffreys prior $\text{Beta}(0.5, 0.5)$ for improved boundary coverage
-- [ ] Profile quantile computation for performance-critical paths
->>>>>>> 262a662f
+- [x] Profile quantile computation for performance-critical paths — [PR #463](https://github.com/fluent-check/fluent-check/pull/463)