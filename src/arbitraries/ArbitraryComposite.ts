import {Arbitrary} from './internal.js'
import type {ArbitrarySize, FluentPick, NonEmptyArray} from './types.js'
import type {HashFunction, EqualsFunction} from './Arbitrary.js'
import {exactSize, estimatedSize} from './util.js'
import * as fc from './index.js'
import {assertInBounds} from '../util/assertions.js'

/**
 * Represents a union (OR) of multiple arbitraries that all generate the same type.
 * 
 * Unlike {@link ArbitraryTuple}, which creates a product (AND) by combining values
 * from different arbitraries into a tuple, ArbitraryComposite selects one arbitrary
 * from the collection (weighted by size) and delegates generation to it.
 * 
 * - Size: Sum of all constituent arbitraries' sizes
 * - Pick: Selects one arbitrary (weighted by size) and delegates to it
 * - canGenerate: Returns true if ANY of the arbitraries can generate the value
 * 
 */
export class ArbitraryComposite<A> extends Arbitrary<A> {
  constructor(public readonly arbitraries: NonEmptyArray<Arbitrary<A>>) {
    super()
    if (arbitraries.length === 0) {
      throw new Error('ArbitraryComposite requires at least one arbitrary')
    }
  }

  override size(): ArbitrarySize {
    let value = 0
    let isEstimated = false

    for (const a of this.arbitraries) {
      const size = a.size()
      if (size.type === 'estimated') isEstimated = true
      value += size.value
    }

    // todo: fix credible interval for estimated sizes
    return isEstimated ? estimatedSize(value, [value, value]) : exactSize(value)
  }

  override pick(generator: () => number) {
    // Fail fast: composite arbitraries must have at least one component
    if (this.arbitraries.length === 0) {
      throw new Error('Cannot pick from empty composite arbitrary')
    }

    const weights = this.arbitraries.reduce(
      (acc, a) => { acc.push((acc.at(-1) ?? 0) + a.size().value); return acc },
      new Array<number>()
    )
    const lastWeight = weights.at(-1) ?? 0
    const picked = Math.floor(generator() * lastWeight)
    const index = weights.findIndex(s => s > picked)

    const selectedIndex = index >= 0 ? index : this.arbitraries.length - 1
<<<<<<< HEAD
    const selected = this.arbitraries.at(selectedIndex)
    if (selected === undefined) {
      // This should never happen with NonEmptyArray, but TypeScript requires the check
      throw new Error('Invalid index in composite arbitrary')
=======
    assertInBounds(
      selectedIndex,
      this.arbitraries.length,
      'Composite arbitrary index out of bounds after weight selection'
    )
    const selected = this.arbitraries[selectedIndex]
    if (selected === undefined) {
      throw new Error('Composite arbitrary selection failed: no arbitrary found for computed index')
>>>>>>> 86643103
    }
    return selected.pick(generator)
  }

  override cornerCases(): FluentPick<A>[] {
    return this.arbitraries.flatMap(a => a.cornerCases())
  }

  override shrink(initial: FluentPick<A>) {
    const filtered = this.arbitraries.filter(a => a.canGenerate(initial))
    if (filtered.length === 0) return fc.empty()
    const arbitraries = filtered.map(a => a.shrink(initial))
<<<<<<< HEAD
=======
    // fc.union() handles NoArbitrary filtering and empty arrays correctly
>>>>>>> 86643103
    return fc.union(...arbitraries)
  }

  override canGenerate(pick: FluentPick<A>) {
    return this.arbitraries.some(a => a.canGenerate(pick))
  }

  /**
   * For unions, uses the first arbitrary's hash function.
<<<<<<< HEAD
   */
  override hashCode(): HashFunction {
=======
   * Safe: NonEmptyArray guarantees at least one element.
   */
  override hashCode(): HashFunction {
    // Safe: NonEmptyArray guarantees first element exists - destructuring preserves type
>>>>>>> 86643103
    const [first] = this.arbitraries
    return first.hashCode()
  }

  /**
   * For unions, uses the first arbitrary's equals function.
<<<<<<< HEAD
   */
  override equals(): EqualsFunction {
=======
   * Safe: NonEmptyArray guarantees at least one element.
   */
  override equals(): EqualsFunction {
    // Safe: NonEmptyArray guarantees first element exists - destructuring preserves type
>>>>>>> 86643103
    const [first] = this.arbitraries
    return first.equals()
  }

  override toString(depth = 0) {
    return ' '.repeat(2 * depth) +
      'Composite Arbitrary:\n' + this.arbitraries.map(a => a.toString(depth + 1)).join('\n')
  }
}<|MERGE_RESOLUTION|>--- conflicted
+++ resolved
@@ -54,12 +54,6 @@
     const index = weights.findIndex(s => s > picked)
 
     const selectedIndex = index >= 0 ? index : this.arbitraries.length - 1
-<<<<<<< HEAD
-    const selected = this.arbitraries.at(selectedIndex)
-    if (selected === undefined) {
-      // This should never happen with NonEmptyArray, but TypeScript requires the check
-      throw new Error('Invalid index in composite arbitrary')
-=======
     assertInBounds(
       selectedIndex,
       this.arbitraries.length,
@@ -68,7 +62,6 @@
     const selected = this.arbitraries[selectedIndex]
     if (selected === undefined) {
       throw new Error('Composite arbitrary selection failed: no arbitrary found for computed index')
->>>>>>> 86643103
     }
     return selected.pick(generator)
   }
@@ -81,10 +74,6 @@
     const filtered = this.arbitraries.filter(a => a.canGenerate(initial))
     if (filtered.length === 0) return fc.empty()
     const arbitraries = filtered.map(a => a.shrink(initial))
-<<<<<<< HEAD
-=======
-    // fc.union() handles NoArbitrary filtering and empty arrays correctly
->>>>>>> 86643103
     return fc.union(...arbitraries)
   }
 
@@ -94,30 +83,16 @@
 
   /**
    * For unions, uses the first arbitrary's hash function.
-<<<<<<< HEAD
    */
   override hashCode(): HashFunction {
-=======
-   * Safe: NonEmptyArray guarantees at least one element.
-   */
-  override hashCode(): HashFunction {
-    // Safe: NonEmptyArray guarantees first element exists - destructuring preserves type
->>>>>>> 86643103
     const [first] = this.arbitraries
     return first.hashCode()
   }
 
   /**
    * For unions, uses the first arbitrary's equals function.
-<<<<<<< HEAD
    */
   override equals(): EqualsFunction {
-=======
-   * Safe: NonEmptyArray guarantees at least one element.
-   */
-  override equals(): EqualsFunction {
-    // Safe: NonEmptyArray guarantees first element exists - destructuring preserves type
->>>>>>> 86643103
     const [first] = this.arbitraries
     return first.equals()
   }
