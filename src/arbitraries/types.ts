export type FluentPick<V> = {
  value: V
  original?: any
}

export type ArbitrarySize = {
  value: number
  type: 'exact' | 'estimated'
  credibleInterval: [number, number]
}

<<<<<<< HEAD
export type MappedArbitraryExtensions<A,B> = {
  inverseMap?: (b: B) => A[],
  canGenerate?: (pick: FluentPick<B>) => boolean
=======
export class FluentRandomGenerator {
  generator!: () => number

  constructor(
    public readonly builder: (seed: number) => () => number = (_: number) => Math.random,
    public readonly seed: number = Math.floor(Math.random() * 0x100000000)) {

    this.initialize()
  }

  initialize() { this.generator = this.builder(this.seed) }
>>>>>>> 15faf1bd
}<|MERGE_RESOLUTION|>--- conflicted
+++ resolved
@@ -9,11 +9,10 @@
   credibleInterval: [number, number]
 }
 
-<<<<<<< HEAD
 export type MappedArbitraryExtensions<A,B> = {
   inverseMap?: (b: B) => A[],
   canGenerate?: (pick: FluentPick<B>) => boolean
-=======
+}
 export class FluentRandomGenerator {
   generator!: () => number
 
@@ -25,5 +24,4 @@
   }
 
   initialize() { this.generator = this.builder(this.seed) }
->>>>>>> 15faf1bd
 }