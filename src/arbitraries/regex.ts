--- conflicted
+++ resolved
@@ -1,4 +1,3 @@
-<<<<<<< HEAD
 import { Arbitrary, NoArbitrary } from './internal.js'
 import { ArbitraryInteger } from './ArbitraryInteger.js'
 import { ArbitraryConstant } from './ArbitraryConstant.js'
@@ -6,17 +5,7 @@
 import { ArbitraryTuple } from './ArbitraryTuple.js'
 import { ArbitraryComposite } from './ArbitraryComposite.js'
 import { char } from './string.js'
-import type { IPv4Address, HttpUrl } from './types.js'
-=======
-import {Arbitrary, NoArbitrary} from './internal.js'
-import {ArbitraryInteger} from './ArbitraryInteger.js'
-import {ArbitraryConstant} from './ArbitraryConstant.js'
-import {ArbitraryArray} from './ArbitraryArray.js'
-import {ArbitraryTuple} from './ArbitraryTuple.js'
-import {ArbitraryComposite} from './ArbitraryComposite.js'
-import {char} from './string.js'
-import type {CharClassKey, IPv4Address, HttpUrl} from './types.js'
->>>>>>> 43fb2aa4
+import type { CharClassKey, IPv4Address, HttpUrl } from './types.js'
 
 // Direct implementations to avoid circular dependencies
 const integer = (min = Number.MIN_SAFE_INTEGER, max = Number.MAX_SAFE_INTEGER): Arbitrary<number> =>
@@ -539,13 +528,8 @@
     'Z': ['a'],
     'Y': ['a'],
     // ... other character simplifications
-<<<<<<< HEAD
   } satisfies Record<string, string[]>
   
-=======
-  }
-
->>>>>>> 43fb2aa4
   for (let i = 0; i < s.length; i++) {
     const char = s[i]
     const simplifications = simplifyMappings[char]
