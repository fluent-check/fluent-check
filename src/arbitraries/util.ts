import {ArbitrarySize} from './types'

export const NilArbitrarySize: ArbitrarySize = {value: 0, type: 'exact'}
export const significance = 0.90
export const lowerCredibleInterval = (1 - significance) / 2
export const upperCredibleInterval = 1 - lowerCredibleInterval

export function mapArbitrarySize(sz: ArbitrarySize, f: (v: number) => ArbitrarySize): ArbitrarySize {
  const result = f(sz.value)
  return {
    value : result.value,
    type : sz.type === 'exact' && result.type === 'exact' ? 'exact' : 'estimated',
    credibleInterval : result.credibleInterval
  }
}

export function stringify(object: any) {
  return object instanceof Object || object instanceof Array ? JSON.stringify(object) : object
}

<<<<<<< HEAD
export const NilArbitrarySize: ArbitrarySize = {value: 0, type: 'exact', credibleInterval: [0, 0]}
export const significance = 0.90
export const lowerCredibleInterval = (1 - significance) / 2
export const upperCredibleInterval = 1 - lowerCredibleInterval
=======
/**
 * Maps a given number to a printable character.
 *
 * https://www.ascii-code.com/
 */
export const printableCharactersMapper = (v: number): number => {
  if (v < 95) return v + 0x20   // 0x20-0x7e
  if (v <= 0x7e) return v - 95
  return v
}

/**
 * Maps a given number to base64.
 *
 * https://base64.guru/learn/base64-characters
 */
export function base64Mapper(v: number) {
  if (v < 26) return v + 65        // A-Z
  if (v < 52) return v + 97 - 26   // a-z
  if (v < 62) return v + 48 - 52   // 0-9
  return v === 62 ? 43 : 47        // +/
}

/**
 * Maps a given number to UTF-8 encoding. Values between 0xD800 and 0xDFFF are specifically reserved for
 * use with UTF-16 [https://tools.ietf.org/html/rfc2781].
 *
 * https://tools.ietf.org/html/rfc3629
 */
export function utf8Mapper(v: number) {
  if (v < 0xd800) return printableCharactersMapper(v)
  return v + (0xdfff + 1 - 0xd800)
}
>>>>>>> 4b017d9d
<|MERGE_RESOLUTION|>--- conflicted
+++ resolved
@@ -1,6 +1,6 @@
 import {ArbitrarySize} from './types'
 
-export const NilArbitrarySize: ArbitrarySize = {value: 0, type: 'exact'}
+export const NilArbitrarySize: ArbitrarySize = {value: 0, type: 'exact', credibleInterval: [0, 0]}
 export const significance = 0.90
 export const lowerCredibleInterval = (1 - significance) / 2
 export const upperCredibleInterval = 1 - lowerCredibleInterval
@@ -18,12 +18,6 @@
   return object instanceof Object || object instanceof Array ? JSON.stringify(object) : object
 }
 
-<<<<<<< HEAD
-export const NilArbitrarySize: ArbitrarySize = {value: 0, type: 'exact', credibleInterval: [0, 0]}
-export const significance = 0.90
-export const lowerCredibleInterval = (1 - significance) / 2
-export const upperCredibleInterval = 1 - lowerCredibleInterval
-=======
 /**
  * Maps a given number to a printable character.
  *
@@ -56,5 +50,4 @@
 export function utf8Mapper(v: number) {
   if (v < 0xd800) return printableCharactersMapper(v)
   return v + (0xdfff + 1 - 0xd800)
-}
->>>>>>> 4b017d9d
+}