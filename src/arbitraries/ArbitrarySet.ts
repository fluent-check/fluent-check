--- conflicted
+++ resolved
@@ -44,11 +44,7 @@
 
   canGenerate(pick: FluentPick<A[]>) {
     return pick.value.length >= this.min && pick.value.length <= this.max &&
-<<<<<<< HEAD
            pick.value.every(v => this.elements.includes(v))
-=======
-           pick.value.every(v => this.elements.concat(v))
->>>>>>> 63ccd75f
   }
 
   cornerCases(): FluentPick<A[]>[] {
