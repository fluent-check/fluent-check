import {
  Arbitrary,
  ArbitraryArray,
  ArbitraryBoolean,
  ArbitraryConstant,
  ArbitraryComposite,
  ArbitraryTuple,
  ArbitraryInteger,
  ArbitraryReal,
  ArbitraryString,
  NoArbitrary
} from './internal'

export * from './types'
export { Arbitrary } from './internal'

<<<<<<< HEAD
export const integer  = (min = Number.MIN_SAFE_INTEGER, max = Number.MAX_SAFE_INTEGER): Arbitrary<number> => min > max ? NoArbitrary : (min === max ? new ArbitraryConstant(min) : new ArbitraryInteger(min, max))
export const real     = (min = Number.MIN_SAFE_INTEGER, max = Number.MAX_SAFE_INTEGER): Arbitrary<number> => min > max ? NoArbitrary : (min === max ? new ArbitraryConstant(min) : new ArbitraryReal(min, max))
export const nat      = (min = 0, max = Number.MAX_SAFE_INTEGER): Arbitrary<number> => new ArbitraryInteger(min, max)
export const string   = (min = 2, max = 10, chars = 'abcdefghijklmnopqrstuvwxyz'): Arbitrary<string> => chars === '' ? new ArbitraryConstant('') : new ArbitraryString(min, max, chars)
export const array    = <A>(arbitrary: Arbitrary<A>, min = 0, max = 10): Arbitrary<A[]> => min > max ? NoArbitrary : new ArbitraryArray(arbitrary, min, max)
export const union    = <A>(...arbitraries: Arbitrary<A>[]): Arbitrary<A> => arbitraries.length === 1 ? arbitraries[0] : new ArbitraryComposite(arbitraries)
export const boolean  = (): Arbitrary<boolean> => new ArbitraryBoolean()
export const empty    = () => NoArbitrary
export const constant = <A>(constant: A): Arbitrary<A> => new ArbitraryConstant(constant)
export const tuple    = (...arbitraries: Arbitrary<any>[]): Arbitrary<any[]> => new ArbitraryTuple(arbitraries)
=======
export const integer = (min = Number.MIN_SAFE_INTEGER, max = Number.MAX_SAFE_INTEGER): Arbitrary<number> =>
  min > max ? NoArbitrary : (min === max ? new ArbitraryConstant(min) : new ArbitraryInteger(min, max))

export const real = (min = Number.MIN_SAFE_INTEGER, max = Number.MAX_SAFE_INTEGER): Arbitrary<number> =>
  min > max ? NoArbitrary : (min === max ? new ArbitraryConstant(min) : new ArbitraryReal(min, max))

export const nat = (min = 0, max = Number.MAX_SAFE_INTEGER): Arbitrary<number> =>
  new ArbitraryInteger(min, max)

export const string = (min = 2, max = 10, chars = 'abcdefghijklmnopqrstuvwxyz'): Arbitrary<string> =>
  chars === '' ? new ArbitraryConstant('') : new ArbitraryString(min, max, chars)

export const array = <A>(arbitrary: Arbitrary<A>, min = 0, max = 10): Arbitrary<A[]> =>
  min > max ? NoArbitrary : new ArbitraryArray(arbitrary, min, max)

export const union = <A>(...arbitraries: Arbitrary<A>[]): Arbitrary<A> =>
  arbitraries.length === 1 ? arbitraries[0] : new ArbitraryComposite(arbitraries)

export const boolean = (): Arbitrary<boolean> => new ArbitraryBoolean()

export const empty = () => NoArbitrary

export const constant = <A>(constant: A): Arbitrary<A> => new ArbitraryConstant(constant)
>>>>>>> 86e18995
<|MERGE_RESOLUTION|>--- conflicted
+++ resolved
@@ -14,18 +14,6 @@
 export * from './types'
 export { Arbitrary } from './internal'
 
-<<<<<<< HEAD
-export const integer  = (min = Number.MIN_SAFE_INTEGER, max = Number.MAX_SAFE_INTEGER): Arbitrary<number> => min > max ? NoArbitrary : (min === max ? new ArbitraryConstant(min) : new ArbitraryInteger(min, max))
-export const real     = (min = Number.MIN_SAFE_INTEGER, max = Number.MAX_SAFE_INTEGER): Arbitrary<number> => min > max ? NoArbitrary : (min === max ? new ArbitraryConstant(min) : new ArbitraryReal(min, max))
-export const nat      = (min = 0, max = Number.MAX_SAFE_INTEGER): Arbitrary<number> => new ArbitraryInteger(min, max)
-export const string   = (min = 2, max = 10, chars = 'abcdefghijklmnopqrstuvwxyz'): Arbitrary<string> => chars === '' ? new ArbitraryConstant('') : new ArbitraryString(min, max, chars)
-export const array    = <A>(arbitrary: Arbitrary<A>, min = 0, max = 10): Arbitrary<A[]> => min > max ? NoArbitrary : new ArbitraryArray(arbitrary, min, max)
-export const union    = <A>(...arbitraries: Arbitrary<A>[]): Arbitrary<A> => arbitraries.length === 1 ? arbitraries[0] : new ArbitraryComposite(arbitraries)
-export const boolean  = (): Arbitrary<boolean> => new ArbitraryBoolean()
-export const empty    = () => NoArbitrary
-export const constant = <A>(constant: A): Arbitrary<A> => new ArbitraryConstant(constant)
-export const tuple    = (...arbitraries: Arbitrary<any>[]): Arbitrary<any[]> => new ArbitraryTuple(arbitraries)
-=======
 export const integer = (min = Number.MIN_SAFE_INTEGER, max = Number.MAX_SAFE_INTEGER): Arbitrary<number> =>
   min > max ? NoArbitrary : (min === max ? new ArbitraryConstant(min) : new ArbitraryInteger(min, max))
 
@@ -49,4 +37,4 @@
 export const empty = () => NoArbitrary
 
 export const constant = <A>(constant: A): Arbitrary<A> => new ArbitraryConstant(constant)
->>>>>>> 86e18995
+export const tuple    = (...arbitraries: Arbitrary<any>[]): Arbitrary<any[]> => new ArbitraryTuple(arbitraries)