import { ArbitrarySize, FluentPick } from './types'
<<<<<<< HEAD
import { ArbitraryComposite, BaseArbitrary, NoArbitrary } from './internal'
import { HybridSampling, Sampling } from './Sampler'
=======
import { Arbitrary, NoArbitrary } from './internal'
import * as fc from './index'
>>>>>>> a2aa3bce

export class ArbitraryInteger extends Arbitrary<number> {
  constructor(public min = Number.MIN_SAFE_INTEGER, public max = Number.MAX_SAFE_INTEGER) {
    super()
    this.min = min
    this.max = max
  }

  protected sampler: Sampling<number> = new HybridSampling(
    this.size().value,
    () => this.pick(),
    idx => ({ value: this.min + idx })
  )

  size(): ArbitrarySize { return { value: this.max - this.min + 1, type: 'exact' } }

  pick() { return { value: Math.floor(Math.random() * (this.max - this.min + 1)) + this.min } }

  pickWithIndex(idx: number): FluentPick<number> {
    return { value: this.min + idx }
  }

  cornerCases() {
    return (this.min < 0 && this.max > 0) ?
      [{ value: 0 }, { value: this.min }, { value: this.max }] :
      [{ value: this.min }, { value: this.max }]
  }

  shrink(initial: FluentPick<number>): Arbitrary<number> {
    if (initial.value > 0) {
      const lower = Math.max(0, this.min)
      const upper = Math.max(lower, initial.value! - 1)
      const midpoint = Math.floor((upper + lower) / 2)

      if (lower === upper) return NoArbitrary

      return fc.union(fc.integer(lower, midpoint - 1), fc.integer(midpoint, upper))
    } else if (initial.value! < 0) {
      const upper = Math.min(0, this.max)
      const lower = Math.min(upper, initial.value! + 1)
      const midpoint = Math.ceil((upper + lower) / 2)

      if (lower === upper) return NoArbitrary

      return fc.union(fc.integer(midpoint, upper), fc.integer(lower, midpoint - 1))
    }

    return NoArbitrary
  }

  canGenerate(pick: FluentPick<number>) {
    return pick.value >= this.min && pick.value <= this.max
  }
}<|MERGE_RESOLUTION|>--- conflicted
+++ resolved
@@ -1,11 +1,7 @@
 import { ArbitrarySize, FluentPick } from './types'
-<<<<<<< HEAD
-import { ArbitraryComposite, BaseArbitrary, NoArbitrary } from './internal'
+import {Arbitrary, ArbitraryComposite, NoArbitrary} from './internal'
 import { HybridSampling, Sampling } from './Sampler'
-=======
-import { Arbitrary, NoArbitrary } from './internal'
 import * as fc from './index'
->>>>>>> a2aa3bce
 
 export class ArbitraryInteger extends Arbitrary<number> {
   constructor(public min = Number.MIN_SAFE_INTEGER, public max = Number.MAX_SAFE_INTEGER) {
