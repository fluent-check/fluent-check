--- conflicted
+++ resolved
@@ -1,12 +1,7 @@
 import { BetaDistribution } from '../statistics'
 import { FluentPick } from './types'
-<<<<<<< HEAD
 import { lowerCredibleInterval, mapArbitrarySize, upperCredibleInterval } from './util'
-import { BaseArbitrary, NoArbitrary, WrappedArbitrary } from './internal'
-=======
 import { Arbitrary, NoArbitrary, WrappedArbitrary } from './internal'
-import { lowerCredibleInterval, upperCredibleInterval } from './util'
->>>>>>> a2aa3bce
 
 export class FilteredArbitrary<A> extends WrappedArbitrary<A> {
   sizeEstimation: BetaDistribution
