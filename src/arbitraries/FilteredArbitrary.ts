--- conflicted
+++ resolved
@@ -29,13 +29,8 @@
 
   pick(generator: () => number): FluentPick<A> | undefined {
     do {
-<<<<<<< HEAD
-      const pick = this.baseArbitrary.pick()
+      const pick = this.baseArbitrary.pick(generator)
       if (pick === undefined) break // TODO: update size estimation accordingly
-=======
-      const pick = this.baseArbitrary.pick(generator)
-      if (!pick) break // TODO: update size estimation accordingly
->>>>>>> 192bd7ae
       if (this.f(pick.value)) { this.sizeEstimation.alpha += 1; return pick }
       this.sizeEstimation.beta += 1
       // If we have a pretty good confidence that the size < 1, we stop trying
