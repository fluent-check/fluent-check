import type {Arbitrary, FluentPick} from '../arbitraries/index.js'
import type {FluentResult} from '../FluentCheck.js'
import {type FluentStrategy, type FluentStrategyInterface} from './FluentStrategy.js'
import type {StrategyBindings} from './FluentStrategyTypes.js'

// Define a constructor type for use with mixins
type MixinConstructor<T = {}> = new (...args: any[]) => T
<<<<<<< HEAD
// Define a base type for the strategy constructor
type MixinStrategy = MixinConstructor<FluentStrategy>

export function Random<TBase extends MixinStrategy>(Base: TBase) {
  return class extends Base implements FluentStrategyInterface {
    override hasInput<K extends string>(arbitraryName: K): boolean {
      const arbitrary = this.arbitraries[arbitraryName]
      return arbitrary !== undefined &&
        arbitrary.pickNum < arbitrary.collection.length
=======

// Define a base type for the strategy constructor, parameterized by bindings record type
type MixinStrategy<Rec extends StrategyBindings> = MixinConstructor<FluentStrategy<Rec>>

export function Random<Rec extends StrategyBindings, TBase extends MixinStrategy<Rec>>(Base: TBase) {
  return class extends Base implements FluentStrategyInterface<Rec> {
    override hasInput<K extends keyof Rec & string>(arbitraryName: K): boolean {
      const arbitrary = this.getArbitraryState(arbitraryName)
      const collection = arbitrary.collection ?? []
      return arbitrary.pickNum < collection.length
>>>>>>> 86643103
    }

    override getInput<K extends keyof Rec & string>(arbitraryName: K): FluentPick<Rec[K]> {
      const arbitrary = this.getArbitraryState(arbitraryName)
      const collection = arbitrary.collection ?? []
      const next = collection[arbitrary.pickNum]
      arbitrary.pickNum += 1
      return next as FluentPick<Rec[K]>
    }

    override handleResult() {}
  }
}

export function Shrinkable<Rec extends StrategyBindings, TBase extends MixinStrategy<Rec>>(Base: TBase) {
  return class extends Base {
    override shrink<K extends keyof Rec & string>(
      arbitraryName: K,
      partial: FluentResult<Record<string, unknown>>
    ) {
      const arbitraryState = this.getArbitraryState(arbitraryName)
      const baseArbitrary = arbitraryState.arbitrary
      const shrinkedArbitrary = baseArbitrary.shrink(
        partial.example[arbitraryName] as FluentPick<Rec[K]>
      )
      arbitraryState.collection = this.buildArbitraryCollection(
        shrinkedArbitrary,
        this.configuration.shrinkSize
      )
    }
  }
}

export function Dedupable<Rec extends StrategyBindings, TBase extends MixinStrategy<Rec>>(Base: TBase) {
  return class extends Base {
    override isDedupable() {
      return true
    }
  }
}

export function Cached<Rec extends StrategyBindings, TBase extends MixinStrategy<Rec>>(Base: TBase) {
  return class extends Base {
    override setArbitraryCache<K extends keyof Rec & string>(arbitraryName: K) {
      const arbitraryState = this.getArbitraryState(arbitraryName)
      arbitraryState.cache = this.buildArbitraryCollection(arbitraryState.arbitrary)
    }
  }
}

export function Biased<Rec extends StrategyBindings, TBase extends MixinStrategy<Rec>>(Base: TBase) {
  return class extends Base {
    override buildArbitraryCollection<A>(
      arbitrary: Arbitrary<A>,
      sampleSize = this.configuration.sampleSize
    ): FluentPick<A>[] {
      return this.isDedupable()
        ? arbitrary.sampleUniqueWithBias(sampleSize, this.randomGenerator.generator)
        : arbitrary.sampleWithBias(sampleSize, this.randomGenerator.generator)
    }
  }
}
<|MERGE_RESOLUTION|>--- conflicted
+++ resolved
@@ -5,17 +5,6 @@
 
 // Define a constructor type for use with mixins
 type MixinConstructor<T = {}> = new (...args: any[]) => T
-<<<<<<< HEAD
-// Define a base type for the strategy constructor
-type MixinStrategy = MixinConstructor<FluentStrategy>
-
-export function Random<TBase extends MixinStrategy>(Base: TBase) {
-  return class extends Base implements FluentStrategyInterface {
-    override hasInput<K extends string>(arbitraryName: K): boolean {
-      const arbitrary = this.arbitraries[arbitraryName]
-      return arbitrary !== undefined &&
-        arbitrary.pickNum < arbitrary.collection.length
-=======
 
 // Define a base type for the strategy constructor, parameterized by bindings record type
 type MixinStrategy<Rec extends StrategyBindings> = MixinConstructor<FluentStrategy<Rec>>
@@ -26,7 +15,6 @@
       const arbitrary = this.getArbitraryState(arbitraryName)
       const collection = arbitrary.collection ?? []
       return arbitrary.pickNum < collection.length
->>>>>>> 86643103
     }
 
     override getInput<K extends keyof Rec & string>(arbitraryName: K): FluentPick<Rec[K]> {
