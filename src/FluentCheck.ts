--- conflicted
+++ resolved
@@ -118,11 +118,7 @@
     this.cache = this.dedup.sampleWithBias(1000)
   }
 
-<<<<<<< HEAD
-  protected run(testCase: TestCase, callback: (arg: TestCase) => FluentResult, partial: FluentResult | undefined = undefined, depth = 0): FluentResult {
-=======
-  protected run(testCase: FluentPicks, callback: (arg: FluentPicks) => FluentResult, partial: FluentResult | undefined = undefined): FluentResult {
->>>>>>> c1721712
+  protected run(testCase: FluentPicks, callback: (arg: FluentPicks) => FluentResult, partial: FluentResult | undefined = undefined, depth = 0): FluentResult {
     const example = partial || new FluentResult(true)
     const collection = depth === 0 ? this.cache : (partial !== undefined ? this.dedup.shrink(partial.example[this.name]).sampleWithBias(1000) : [])
 
