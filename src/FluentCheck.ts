import {Arbitrary, FluentPick} from './arbitraries'
import {BiasedRandomCachedStrategyWithShrinking} from './strategies'
import {FluentStrategy} from './strategies/FluentStrategy'

type UnwrapFluentPick<T> = { [P in keyof T]: T[P] extends FluentPick<infer E> ? E : T[P] }
type WrapFluentPick<T> = { [P in keyof T]: FluentPick<T[P]> }

type FluentPicks = Record<string, FluentPick<any> | any>

export class FluentResult {
  constructor(public readonly satisfiable = false, public example: FluentPicks = {}) { }

  addExample<A>(name: string, value: FluentPick<A>) {
    this.example[name] = value
  }
}

export type FluentConfig = { sampleSize?: number, shrinkSize?: number }

export class FluentCheck<Rec extends ParentRec, ParentRec extends {}> {

  constructor(public strategy: FluentStrategy = new BiasedRandomCachedStrategyWithShrinking(),
    protected readonly parent: FluentCheck<ParentRec, any> | undefined = undefined) {
  }

  config(strategy: FluentStrategy) {
    this.strategy = strategy
    return this
  }

  given<K extends string, V>(name: K, v: V | ((args: Rec) => V)): FluentCheckGiven<K, V, Rec & Record<K, V>, Rec> {
    return (v instanceof Function) ?
      new FluentCheckGivenMutable(this, name, v, this.strategy) :
      new FluentCheckGivenConstant<K, V, Rec & Record<K, V>, Rec>(this, name, v, this.strategy)
  }

  when(f: (givens: Rec) => void): FluentCheckWhen<Rec, ParentRec> {
    return new FluentCheckWhen(this, f, this.strategy)
  }

  forall<K extends string, A>(name: K, a: Arbitrary<A>): FluentCheck<Rec & Record<K, A>, Rec> {
    return new FluentCheckUniversal(this, name, a, this.strategy)
  }

  exists<K extends string, A>(name: K, a: Arbitrary<A>): FluentCheck<Rec & Record<K, A>, Rec> {
    return new FluentCheckExistential(this, name, a, this.strategy)
  }

  then(f: (arg: Rec) => boolean): FluentCheckAssert<Rec, ParentRec> {
    return new FluentCheckAssert(this, f, this.strategy)
  }

  protected run(
    testCase: FluentPicks,
    callback: (arg: FluentPicks) => FluentResult,
    _partial: FluentResult | undefined = undefined): FluentResult {

    return callback(testCase)
  }

  protected pathFromRoot() {
    const path: FluentCheck<any, any>[] = []

    // eslint-disable-next-line @typescript-eslint/no-this-alias
    let node: FluentCheck<any, any> | undefined = this
    do {
      path.unshift(node)
      node = node.parent
    } while (node !== undefined)
    return path
  }

  protected pathToRoot() {
    return this.pathFromRoot().reverse()
  }

  check(child: (testCase: FluentPicks) => FluentResult = () => new FluentResult(true)): FluentResult {
    if (this.parent !== undefined) return this.parent.check(testCase => this.run(testCase, child))
    else {
      const r = this.run({}, child)
      return new FluentResult(r.satisfiable, FluentCheck.unwrapFluentPick(r.example))
    }
  }

  static unwrapFluentPick<F extends FluentPicks>(testCase: F): UnwrapFluentPick<F> {
    const result: any = {}
    for (const k in testCase) result[k] = testCase[k].value
    return result
  }
}

class FluentCheckWhen<Rec extends ParentRec, ParentRec extends {}> extends FluentCheck<Rec, ParentRec> {
  constructor(
    protected readonly parent: FluentCheck<ParentRec, any>,
    public readonly f: (givens: Rec) => void,
    strategy: FluentStrategy) {

    super(strategy, parent)
  }

  and(f: (givens: Rec) => void) { return this.when(f) }
}

abstract class FluentCheckGiven<K extends string, V, Rec extends ParentRec & Record<K, V>, ParentRec extends {}>
  extends FluentCheck<Rec, ParentRec> {

  constructor(
    protected readonly parent: FluentCheck<ParentRec, any>,
    public readonly name: K,
    strategy: FluentStrategy) {

    super(strategy, parent)
  }

  and<NK extends string, V>(name: NK, f: ((args: Rec) => V) | V) {
    return super.given(name, f)
  }
}

class FluentCheckGivenMutable<K extends string, V, Rec extends ParentRec & Record<K, V>, ParentRec extends {}>
  extends FluentCheckGiven<K, V, Rec, ParentRec> {

  constructor(
    protected readonly parent: FluentCheck<ParentRec, any>,
    public readonly name: K,
    public readonly factory: (args: ParentRec) => V,
    strategy: FluentStrategy) {

    super(parent, name, strategy)
  }
}

class FluentCheckGivenConstant<K extends string, V, Rec extends ParentRec & Record<K, V>, ParentRec extends {}>
  extends FluentCheckGiven<K, V, Rec, ParentRec> {

  constructor(
    protected readonly parent: FluentCheck<ParentRec, any>,
    public readonly name: K,
    public readonly value: V,
    strategy: FluentStrategy) {

    super(parent, name, strategy)
  }

  protected run(testCase: FluentPicks, callback: (arg: FluentPicks) => FluentResult) {
    testCase[this.name] = this.value
    return callback(testCase)
  }
}

abstract class FluentCheckQuantifier<K extends string, A, Rec extends ParentRec & Record<K, A>, ParentRec extends {}>
  extends FluentCheck<Rec, ParentRec> {

<<<<<<< HEAD
=======
  private cache: Array<FluentPick<A>>

>>>>>>> ff474106
  constructor(
    protected readonly parent: FluentCheck<ParentRec, any>,
    public readonly name: K,
    public readonly a: Arbitrary<A>,
    strategy: FluentStrategy) {

<<<<<<< HEAD
    super(strategy, parent)
    this.strategy.addArbitrary(this.name, a)
=======
    super(parent, config)
    this.cache = this.a.sampleUniqueWithBias(this.configuration.sampleSize)
>>>>>>> ff474106
  }

  protected run(
    testCase: FluentPicks,
    callback: (arg: FluentPicks) => FluentResult,
    partial: FluentResult | undefined = undefined,
    depth = 0): FluentResult {

<<<<<<< HEAD
    this.strategy.configArbitrary(this.name, partial, depth)
=======
    const example = partial || new FluentResult(!this.breakValue)

    const collection = depth === 0 ?
      this.cache :
      (partial !== undefined ?
        this.a.shrink(partial.example[this.name]).sampleUniqueWithBias(this.configuration.shrinkSize) :
        [])
>>>>>>> ff474106

    while (this.strategy.hasInput(this.name)) {
      testCase[this.name] = this.strategy.getInput(this.name)
      const result = callback(testCase)
<<<<<<< HEAD
      if (!result.satisfiable) {
        result.addExample(this.name, testCase[this.name])
=======
      if (result.satisfiable === this.breakValue) {
        result.addExample(this.name, tp)
>>>>>>> ff474106
        return this.run(testCase, callback, result, depth + 1)
      }
    }

    return partial || new FluentResult(true)
  }
<<<<<<< HEAD
}

class FluentCheckExistential<K extends string, A, Rec extends ParentRec & Record<K, A>, ParentRec extends {}>
  extends FluentCheck<Rec, ParentRec> {

  constructor(
    protected readonly parent: FluentCheck<ParentRec, any>,
    public readonly name: K,
    public readonly a: Arbitrary<A>,
    strategy: FluentStrategy) {

    super(strategy, parent)
    this.strategy.addArbitrary(this.name, a)
  }

  protected run(
    testCase: FluentPicks,
    callback: (arg: FluentPicks) => FluentResult,
    partial: FluentResult | undefined = undefined,
    depth = 0): FluentResult {

    this.strategy.configArbitrary(this.name, partial, depth)

    while (this.strategy.hasInput(this.name)) {
      testCase[this.name] = this.strategy.getInput(this.name)
      const result = callback(testCase)
      if (result.satisfiable) {
        result.addExample(this.name, testCase[this.name])
        return this.run(testCase, callback, result, depth + 1)
      }
    }

    return partial || new FluentResult(false)
  }
=======

  abstract breakValue: boolean
}

class FluentCheckUniversal<K extends string, A, Rec extends ParentRec & Record<K, A>, ParentRec extends {}>
  extends FluentCheckQuantifier<K, A, Rec, ParentRec> {
  breakValue = false
}

class FluentCheckExistential<K extends string, A, Rec extends ParentRec & Record<K, A>, ParentRec extends {}>
  extends FluentCheckQuantifier<K, A, Rec, ParentRec> {
  breakValue = true
>>>>>>> ff474106
}

class FluentCheckAssert<Rec extends ParentRec, ParentRec extends {}> extends FluentCheck<Rec, ParentRec> {
  preliminaries: FluentCheck<unknown, any>[]

  constructor(
    protected readonly parent: FluentCheck<ParentRec, any>,
    public readonly assertion: (args: Rec) => boolean,
    strategy: FluentStrategy) {

    super(strategy, parent)
    this.preliminaries = this.pathFromRoot().filter(node =>
      (node instanceof FluentCheckGivenMutable) ||
      (node instanceof FluentCheckWhen))
  }

  and(assertion: (args: Rec) => boolean) {
    return this.then(assertion)
  }

  private runPreliminaries(testCase: FluentPicks): FluentPicks {
    const data = { }

    this.preliminaries.forEach(node => {
      if (node instanceof FluentCheckGivenMutable) data[node.name] = node.factory({...testCase, ...data})
      else if (node instanceof FluentCheckWhen) node.f({...testCase, ...data})
    })

    return data
  }

  protected run(testCase: FluentPicks, callback: (arg: FluentPicks) => FluentResult) {
    const unwrappedTestCase = FluentCheck.unwrapFluentPick(testCase)
    return this.assertion({...unwrappedTestCase, ...this.runPreliminaries(unwrappedTestCase)} as Rec) ?
      callback(testCase) :
      new FluentResult(false)
  }
}<|MERGE_RESOLUTION|>--- conflicted
+++ resolved
@@ -151,24 +151,14 @@
 abstract class FluentCheckQuantifier<K extends string, A, Rec extends ParentRec & Record<K, A>, ParentRec extends {}>
   extends FluentCheck<Rec, ParentRec> {
 
-<<<<<<< HEAD
-=======
-  private cache: Array<FluentPick<A>>
-
->>>>>>> ff474106
   constructor(
     protected readonly parent: FluentCheck<ParentRec, any>,
     public readonly name: K,
     public readonly a: Arbitrary<A>,
     strategy: FluentStrategy) {
 
-<<<<<<< HEAD
     super(strategy, parent)
     this.strategy.addArbitrary(this.name, a)
-=======
-    super(parent, config)
-    this.cache = this.a.sampleUniqueWithBias(this.configuration.sampleSize)
->>>>>>> ff474106
   }
 
   protected run(
@@ -177,70 +167,19 @@
     partial: FluentResult | undefined = undefined,
     depth = 0): FluentResult {
 
-<<<<<<< HEAD
     this.strategy.configArbitrary(this.name, partial, depth)
-=======
-    const example = partial || new FluentResult(!this.breakValue)
-
-    const collection = depth === 0 ?
-      this.cache :
-      (partial !== undefined ?
-        this.a.shrink(partial.example[this.name]).sampleUniqueWithBias(this.configuration.shrinkSize) :
-        [])
->>>>>>> ff474106
 
     while (this.strategy.hasInput(this.name)) {
       testCase[this.name] = this.strategy.getInput(this.name)
       const result = callback(testCase)
-<<<<<<< HEAD
-      if (!result.satisfiable) {
-        result.addExample(this.name, testCase[this.name])
-=======
       if (result.satisfiable === this.breakValue) {
-        result.addExample(this.name, tp)
->>>>>>> ff474106
-        return this.run(testCase, callback, result, depth + 1)
-      }
-    }
-
-    return partial || new FluentResult(true)
-  }
-<<<<<<< HEAD
-}
-
-class FluentCheckExistential<K extends string, A, Rec extends ParentRec & Record<K, A>, ParentRec extends {}>
-  extends FluentCheck<Rec, ParentRec> {
-
-  constructor(
-    protected readonly parent: FluentCheck<ParentRec, any>,
-    public readonly name: K,
-    public readonly a: Arbitrary<A>,
-    strategy: FluentStrategy) {
-
-    super(strategy, parent)
-    this.strategy.addArbitrary(this.name, a)
-  }
-
-  protected run(
-    testCase: FluentPicks,
-    callback: (arg: FluentPicks) => FluentResult,
-    partial: FluentResult | undefined = undefined,
-    depth = 0): FluentResult {
-
-    this.strategy.configArbitrary(this.name, partial, depth)
-
-    while (this.strategy.hasInput(this.name)) {
-      testCase[this.name] = this.strategy.getInput(this.name)
-      const result = callback(testCase)
-      if (result.satisfiable) {
         result.addExample(this.name, testCase[this.name])
         return this.run(testCase, callback, result, depth + 1)
       }
     }
 
-    return partial || new FluentResult(false)
-  }
-=======
+    return partial || new FluentResult(!this.breakValue)
+  }
 
   abstract breakValue: boolean
 }
@@ -253,7 +192,6 @@
 class FluentCheckExistential<K extends string, A, Rec extends ParentRec & Record<K, A>, ParentRec extends {}>
   extends FluentCheckQuantifier<K, A, Rec, ParentRec> {
   breakValue = true
->>>>>>> ff474106
 }
 
 class FluentCheckAssert<Rec extends ParentRec, ParentRec extends {}> extends FluentCheck<Rec, ParentRec> {
