--- conflicted
+++ resolved
@@ -7,25 +7,16 @@
 type ValueResult<V> = Record<string, V>
 
 export class FluentResult {
-<<<<<<< HEAD
-  constructor(public readonly satisfiable = false, public example: PickResult<any> = {}) { }
-=======
   constructor(
     public readonly satisfiable = false,
-    public example: FluentPicks = {},
+    public example: PickResult<any> = {},
     public readonly seed?: number) { }
->>>>>>> 1929be7c
 
   addExample<A>(name: string, value: FluentPick<A>) {
     this.example[name] = value
   }
 }
 
-<<<<<<< HEAD
-=======
-export type FluentConfig = {sampleSize?: number, shrinkSize?: number}
-
->>>>>>> 1929be7c
 export class FluentCheck<Rec extends ParentRec, ParentRec extends {}> {
   constructor(public strategy: FluentStrategy = new FluentStrategyFactory().defaultStrategy().build(),
     protected readonly parent: FluentCheck<ParentRec, any> | undefined = undefined) {
@@ -74,21 +65,13 @@
     return this.parent !== undefined ? [...this.parent.pathFromRoot(), this] : [this]
   }
 
-<<<<<<< HEAD
   check(child: (testCase: WrapFluentPick<any>) => FluentResult = () => new FluentResult(true)): FluentResult {
-    if (this.parent !== undefined) return this.parent.check(testCase => this.run(testCase, child))
-    else {
-      const r = this.run({} as Rec, child)
-      return new FluentResult(r.satisfiable, FluentCheck.unwrapFluentPick(r.example))
-=======
-  check(child: (testCase: FluentPicks) => FluentResult = () => new FluentResult(true)): FluentResult {
     if (this.parent) return this.parent.check(testCase => this.run(testCase, child))
     else {
       this.strategy.randomGenerator.initialize()
-      const r = this.run({}, child)
+      const r = this.run({} as Rec, child)
       return new FluentResult(r.satisfiable, FluentCheck.unwrapFluentPick(r.example),
         this.strategy.randomGenerator.seed)
->>>>>>> 1929be7c
     }
   }
 
