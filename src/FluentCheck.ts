--- conflicted
+++ resolved
@@ -145,11 +145,7 @@
     this.cache = this.dedup.sampleWithBias(1000)
   }
 
-<<<<<<< HEAD
-  protected run(testCase: unknown, callback: (arg: G) => FluentResult, partial: FluentResult | undefined = undefined): FluentResult {
-=======
-  protected run(testCase: TestCase, callback: (arg: TestCase) => FluentResult, partial: FluentResult | undefined = undefined, depth = 0): FluentResult {
->>>>>>> 2e2893d6
+  protected run(testCase: unknown, callback: (arg: G) => FluentResult, partial: FluentResult | undefined = undefined, depth = 0): FluentResult {
     const example = partial || new FluentResult(false)
     const collection = depth === 0 ? this.cache : (partial !== undefined ? this.dedup.shrink(partial.example[this.name]).sampleWithBias(1000) : [])
 
