import {Arbitrary, FluentPick, FluentRandomGenerator} from './arbitraries'
import {FluentStrategy} from './strategies/FluentStrategy'
import {FluentStrategyFactory} from './strategies/FluentStrategyFactory'
import now from 'performance-now'

type WrapFluentPick<T> = { [P in keyof T]: FluentPick<T[P]> }
type PickResult<V> = Record<string, FluentPick<V>>
type ValueResult<V> = Record<string, V>

export class FluentResult {
  constructor(
    public readonly satisfiable = false,
    public example: PickResult<any> = {},
    public readonly seed?: number,
<<<<<<< HEAD
    public readonly execTime?: string) { }
=======
    public readonly withTestCaseOutput: boolean = false,
    public readonly testCases: ValueResult<any>[] = []) {}
>>>>>>> 36c10b68

  addExample<A>(name: string, value: FluentPick<A>) {
    this.example[name] = value
  }
}

export class FluentCheck<Rec extends ParentRec, ParentRec extends {}> {
  protected readonly startInstant

  constructor(public strategy: FluentStrategy = new FluentStrategyFactory().defaultStrategy().build(),
    protected readonly parent: FluentCheck<ParentRec, any> | undefined = undefined) {
    this.parent === undefined ? 
    this.startInstant = now() : this.strategy.randomGenerator = this.parent.strategy.randomGenerator
  }

  config(strategy: FluentStrategyFactory) {
    this.strategy = strategy.build()
    return this
  }

  given<K extends string, V>(name: K, v: V | ((args: Rec) => V)): FluentCheckGiven<K, V, Rec & Record<K, V>, Rec> {
    return v instanceof Function ?
      new FluentCheckGivenMutable(this, name, v, this.strategy) :
      new FluentCheckGivenConstant<K, V, Rec & Record<K, V>, Rec>(this, name, v, this.strategy)
  }

  when(f: (givens: Rec) => void): FluentCheckWhen<Rec, ParentRec> {
    return new FluentCheckWhen(this, f, this.strategy)
  }

  forall<K extends string, A>(name: K, a: Arbitrary<A>): FluentCheck<Rec & Record<K, A>, Rec> {
    return new FluentCheckUniversal(this, name, a, this.strategy)
  }

  exists<K extends string, A>(name: K, a: Arbitrary<A>): FluentCheck<Rec & Record<K, A>, Rec> {
    return new FluentCheckExistential(this, name, a, this.strategy)
  }

  then(f: (arg: Rec) => boolean): FluentCheckAssert<Rec, ParentRec> {
    return new FluentCheckAssert(this, f, this.strategy)
  }

  withGenerator(generator: (seed: number) => () => number, seed?: number): FluentCheckGenerator<Rec, ParentRec> {
    return new FluentCheckGenerator(this, generator, this.strategy, seed)
  }

  protected run(
    testCase: WrapFluentPick<Rec> | Rec,
    callback: (arg: WrapFluentPick<Rec> | Rec) => FluentResult,
    _: ValueResult<any>[]): FluentResult {

    return callback(testCase)
  }

  protected pathFromRoot(): FluentCheck<any, any>[] {
    return this.parent !== undefined ? [...this.parent.pathFromRoot(), this] : [this]
  }

  check(child: (testCase: WrapFluentPick<any>) => FluentResult = () => new FluentResult(true),
    testCases: ValueResult<any>[] = []): FluentResult {
    if (this.parent !== undefined) return this.parent.check(testCase => this.run(testCase, child, testCases), testCases)
    else {
      this.strategy.randomGenerator.initialize()
<<<<<<< HEAD
      const r = this.run({} as Rec, child)
      return new FluentResult(r.satisfiable,
        FluentCheck.unwrapFluentPick(r.example),
        this.strategy.randomGenerator.seed,
        (now() - this.startInstant).toFixed(5)
=======
      const r = this.run({} as Rec, child, testCases)
      return new FluentResult(
        r.satisfiable,
        FluentCheck.unwrapFluentPick(r.example),
        this.strategy.randomGenerator.seed,
        this.strategy.configuration.withTestCaseOutput,
        testCases
>>>>>>> 36c10b68
      )
    }
  }

  static unwrapFluentPick<T>(testCase: PickResult<T>): ValueResult<T> {
    const result = {}
    for (const k in testCase) result[k] = testCase[k].value
    return result
  }

  setRandomGenerator(prng: FluentRandomGenerator) {
    this.strategy.randomGenerator = prng
    this.parent?.setRandomGenerator(prng)
  }
}

class FluentCheckWhen<Rec extends ParentRec, ParentRec extends {}> extends FluentCheck<Rec, ParentRec> {
  constructor(
    protected readonly parent: FluentCheck<ParentRec, any>,
    public readonly f: (givens: Rec) => void,
    strategy: FluentStrategy) {

    super(strategy, parent)
  }

  and(f: (givens: Rec) => void) { return this.when(f) }
}

abstract class FluentCheckGiven<K extends string, V, Rec extends ParentRec & Record<K, V>, ParentRec extends {}>
  extends FluentCheck<Rec, ParentRec> {

  constructor(
    protected readonly parent: FluentCheck<ParentRec, any>,
    public readonly name: K,
    strategy: FluentStrategy) {

    super(strategy, parent)
  }

  and<NK extends string, V>(name: NK, f: ((args: Rec) => V) | V) {
    return super.given(name, f)
  }
}

class FluentCheckGivenMutable<K extends string, V, Rec extends ParentRec & Record<K, V>, ParentRec extends {}>
  extends FluentCheckGiven<K, V, Rec, ParentRec> {

  constructor(
    protected readonly parent: FluentCheck<ParentRec, any>,
    public readonly name: K,
    public readonly factory: (args: ParentRec) => V,
    strategy: FluentStrategy) {

    super(parent, name, strategy)
  }
}

class FluentCheckGivenConstant<K extends string, V, Rec extends ParentRec & Record<K, V>, ParentRec extends {}>
  extends FluentCheckGiven<K, V, Rec, ParentRec> {

  constructor(
    protected readonly parent: FluentCheck<ParentRec, any>,
    public readonly name: K,
    public readonly value: V,
    strategy: FluentStrategy) {

    super(parent, name, strategy)
  }

  protected run(testCase: Rec, callback: (arg: Rec) => FluentResult) {
    testCase[this.name as string] = this.value
    return callback(testCase)
  }
}

abstract class FluentCheckQuantifier<K extends string, A, Rec extends ParentRec & Record<K, A>, ParentRec extends {}>
  extends FluentCheck<Rec, ParentRec> {

  constructor(
    protected readonly parent: FluentCheck<ParentRec, any>,
    public readonly name: K,
    public readonly a: Arbitrary<A>,
    strategy: FluentStrategy) {

    super(strategy, parent)
    this.strategy.addArbitrary(this.name, a)
  }

  protected run(
    testCase: WrapFluentPick<Rec>,
    callback: (arg: WrapFluentPick<Rec>) => FluentResult,
    testCases: ValueResult<any>[],
    partial: FluentResult | undefined = undefined,
    depth = 0): FluentResult {

    this.strategy.configArbitrary(this.name, partial, depth)

    while (this.strategy.hasInput(this.name)) {
      testCase[this.name] = this.strategy.getInput(this.name)
      const result = callback(testCase)
      if (result.satisfiable === this.breakValue) {
        result.addExample(this.name, testCase[this.name])
        return this.run(testCase, callback, testCases, result, depth + 1)
      }
    }

    return partial ?? new FluentResult(!this.breakValue)
  }

  abstract breakValue: boolean
}

class FluentCheckUniversal<K extends string, A, Rec extends ParentRec & Record<K, A>, ParentRec extends {}>
  extends FluentCheckQuantifier<K, A, Rec, ParentRec> {
  breakValue = false
}

class FluentCheckExistential<K extends string, A, Rec extends ParentRec & Record<K, A>, ParentRec extends {}>
  extends FluentCheckQuantifier<K, A, Rec, ParentRec> {
  breakValue = true
}

class FluentCheckAssert<Rec extends ParentRec, ParentRec extends {}> extends FluentCheck<Rec, ParentRec> {
  preliminaries: FluentCheck<unknown, any>[]

  constructor(
    protected readonly parent: FluentCheck<ParentRec, any>,
    public readonly assertion: (args: Rec) => boolean,
    strategy: FluentStrategy) {

    super(strategy, parent)
    this.preliminaries = this.pathFromRoot().filter(node =>
      node instanceof FluentCheckGivenMutable ||
      node instanceof FluentCheckWhen)
  }

  and(assertion: (args: Rec) => boolean) {
    return this.then(assertion)
  }

  private runPreliminaries<T>(testCase: ValueResult<T>): Rec {
    const data = { } as Rec

    this.preliminaries.forEach(node => {
      if (node instanceof FluentCheckGivenMutable) data[node.name] = node.factory({...testCase, ...data})
      else if (node instanceof FluentCheckWhen) node.f({...testCase, ...data})
    })

    return data
  }

  protected run(testCase: WrapFluentPick<Rec>,
    callback: (arg: WrapFluentPick<Rec>) => FluentResult,
    testCases: ValueResult<any>[]): FluentResult {
    const unwrappedTestCase = FluentCheck.unwrapFluentPick(testCase)
    if (this.strategy.configuration.withTestCaseOutput)
      testCases.push(unwrappedTestCase)
    return this.assertion({...unwrappedTestCase, ...this.runPreliminaries(unwrappedTestCase)} as Rec) ?
      callback(testCase) :
      new FluentResult(false)
  }
}

class FluentCheckGenerator<Rec extends ParentRec, ParentRec extends {}> extends FluentCheck<Rec, ParentRec> {
  constructor(
    protected readonly parent: FluentCheck<ParentRec, any>,
    readonly rngBuilder: (seed: number) => () => number,
    strategy: FluentStrategy,
    readonly seed?: number
  ) {
    super(strategy, parent)

    this.setRandomGenerator(new FluentRandomGenerator(rngBuilder, seed))
  }
}<|MERGE_RESOLUTION|>--- conflicted
+++ resolved
@@ -12,12 +12,9 @@
     public readonly satisfiable = false,
     public example: PickResult<any> = {},
     public readonly seed?: number,
-<<<<<<< HEAD
-    public readonly execTime?: string) { }
-=======
+    public readonly execTime?: string,
     public readonly withTestCaseOutput: boolean = false,
     public readonly testCases: ValueResult<any>[] = []) {}
->>>>>>> 36c10b68
 
   addExample<A>(name: string, value: FluentPick<A>) {
     this.example[name] = value
@@ -81,21 +78,15 @@
     if (this.parent !== undefined) return this.parent.check(testCase => this.run(testCase, child, testCases), testCases)
     else {
       this.strategy.randomGenerator.initialize()
-<<<<<<< HEAD
-      const r = this.run({} as Rec, child)
-      return new FluentResult(r.satisfiable,
-        FluentCheck.unwrapFluentPick(r.example),
-        this.strategy.randomGenerator.seed,
-        (now() - this.startInstant).toFixed(5)
-=======
+
       const r = this.run({} as Rec, child, testCases)
       return new FluentResult(
         r.satisfiable,
         FluentCheck.unwrapFluentPick(r.example),
         this.strategy.randomGenerator.seed,
+        (now() - this.startInstant).toFixed(5),
         this.strategy.configuration.withTestCaseOutput,
         testCases
->>>>>>> 36c10b68
       )
     }
   }
