import {Arbitrary, ArbitraryCoverage, FluentPick, FluentRandomGenerator, ScenarioCoverage} from './arbitraries'
import {FluentStatistician} from './statistics/FluentStatistician'
import {FluentStatisticianFactory} from './statistics/FluentStatisticianFactory'
import {FluentStrategy} from './strategies/FluentStrategy'
import {FluentStrategyFactory} from './strategies/FluentStrategyFactory'
import now from 'performance-now'

type WrapFluentPick<T> = { [P in keyof T]: FluentPick<T[P]> }
type PickResult<V> = Record<string, FluentPick<V>>
type ValueResult<V> = Record<string, V>

export class FluentResult {
  constructor(
    public readonly satisfiable = false,
    public example: PickResult<any> = {},
    public readonly seed?: number,
    public readonly execTime?: string,
    public readonly withTestCaseOutput: boolean = false,
    public readonly withInputSpaceCoverage: boolean = false,
    public readonly testCases: ValueResult<any>[] = [],
    public readonly coverages: [ScenarioCoverage, ArbitraryCoverage] = [0, {}]) {}

  addExample<A>(name: string, value: FluentPick<A>) {
    this.example[name] = value
  }
}

export class FluentCheck<Rec extends ParentRec, ParentRec extends {}> {
  protected readonly startInstant

  constructor(public strategy: FluentStrategy = new FluentStrategyFactory().defaultStrategy().build(),
    public statistician: FluentStatistician = new FluentStatisticianFactory().build(),
    protected readonly parent: FluentCheck<ParentRec, any> | undefined = undefined) {
<<<<<<< HEAD
    if (this.parent !== undefined) this.strategy.randomGenerator = this.parent.strategy.randomGenerator
    this.strategy.statConfiguration = this.statistician.configuration
    this.statistician.arbitraries = this.strategy.arbitraries
=======
    this.parent === undefined ?
      this.startInstant = now() : this.strategy.randomGenerator = this.parent.strategy.randomGenerator
>>>>>>> cd9a750d
  }

  config(strategy: FluentStrategyFactory) {
    this.strategy = strategy.build()
    this.statistician.arbitraries = this.strategy.arbitraries
    return this
  }

  configStatistics(statistician: FluentStatisticianFactory) {
    this.statistician = statistician.build()
    this.strategy.statConfiguration = this.statistician.configuration
    return this
  }

  given<K extends string, V>(name: K, v: V | ((args: Rec) => V)): FluentCheckGiven<K, V, Rec & Record<K, V>, Rec> {
    return v instanceof Function ?
      new FluentCheckGivenMutable(this, name, v, this.strategy, this.statistician) :
      new FluentCheckGivenConstant<K, V, Rec & Record<K, V>, Rec>(this, name, v, this.strategy, this.statistician)
  }

  when(f: (givens: Rec) => void): FluentCheckWhen<Rec, ParentRec> {
    return new FluentCheckWhen(this, f, this.strategy, this.statistician)
  }

  forall<K extends string, A>(name: K, a: Arbitrary<A>): FluentCheck<Rec & Record<K, A>, Rec> {
    return new FluentCheckUniversal(this, name, a, this.strategy, this.statistician)
  }

  exists<K extends string, A>(name: K, a: Arbitrary<A>): FluentCheck<Rec & Record<K, A>, Rec> {
    return new FluentCheckExistential(this, name, a, this.strategy, this.statistician)
  }

  then(f: (arg: Rec) => boolean): FluentCheckAssert<Rec, ParentRec> {
    return new FluentCheckAssert(this, f, this.strategy, this.statistician)
  }

  withGenerator(generator: (seed: number) => () => number, seed?: number): FluentCheckGenerator<Rec, ParentRec> {
    return new FluentCheckGenerator(this, generator, this.strategy, this.statistician, seed)
  }

  protected run(
    testCase: WrapFluentPick<Rec> | Rec,
    callback: (arg: WrapFluentPick<Rec> | Rec) => FluentResult,
    _: ValueResult<any>[]): FluentResult {

    return callback(testCase)
  }

  protected pathFromRoot(): FluentCheck<any, any>[] {
    return this.parent !== undefined ? [...this.parent.pathFromRoot(), this] : [this]
  }

  check(child: (testCase: WrapFluentPick<any>) => FluentResult = () => new FluentResult(true),
    testCases: ValueResult<any>[] = []): FluentResult {
    if (this.parent !== undefined) return this.parent.check(testCase => this.run(testCase, child, testCases), testCases)
    else {
      this.strategy.randomGenerator.initialize()

      const r = this.run({} as Rec, child, testCases)
      return new FluentResult(
        r.satisfiable,
        FluentCheck.unwrapFluentPick(r.example),
        this.strategy.randomGenerator.seed,
<<<<<<< HEAD
        this.statistician.reporterConfiguration.withTestCaseOutput,
        this.statistician.reporterConfiguration.withInputSpaceCoverage,
        testCases,
        this.statistician.reporterConfiguration.withInputSpaceCoverage ?
          this.statistician.calculateCoverages(new Set(testCases.map(x=>JSON.stringify(x))).size) : undefined
=======
        (now() - this.startInstant).toFixed(5),
        this.strategy.configuration.withTestCaseOutput,
        testCases
>>>>>>> cd9a750d
      )
    }
  }

  static unwrapFluentPick<T>(testCase: PickResult<T>): ValueResult<T> {
    const result = {}
    for (const k in testCase) result[k] = testCase[k].value
    return result
  }

  setRandomGenerator(prng: FluentRandomGenerator) {
    this.strategy.randomGenerator = prng
    this.parent?.setRandomGenerator(prng)
  }
}

class FluentCheckWhen<Rec extends ParentRec, ParentRec extends {}> extends FluentCheck<Rec, ParentRec> {
  constructor(
    protected readonly parent: FluentCheck<ParentRec, any>,
    public readonly f: (givens: Rec) => void,
    strategy: FluentStrategy,
    statistician: FluentStatistician) {

    super(strategy, statistician, parent)
  }

  and(f: (givens: Rec) => void) { return this.when(f) }
}

abstract class FluentCheckGiven<K extends string, V, Rec extends ParentRec & Record<K, V>, ParentRec extends {}>
  extends FluentCheck<Rec, ParentRec> {

  constructor(
    protected readonly parent: FluentCheck<ParentRec, any>,
    public readonly name: K,
    strategy: FluentStrategy,
    statistician: FluentStatistician) {

    super(strategy, statistician, parent)
  }

  and<NK extends string, V>(name: NK, f: ((args: Rec) => V) | V) {
    return super.given(name, f)
  }
}

class FluentCheckGivenMutable<K extends string, V, Rec extends ParentRec & Record<K, V>, ParentRec extends {}>
  extends FluentCheckGiven<K, V, Rec, ParentRec> {

  constructor(
    protected readonly parent: FluentCheck<ParentRec, any>,
    public readonly name: K,
    public readonly factory: (args: ParentRec) => V,
    strategy: FluentStrategy,
    statistician: FluentStatistician) {

    super(parent, name, strategy, statistician)
  }
}

class FluentCheckGivenConstant<K extends string, V, Rec extends ParentRec & Record<K, V>, ParentRec extends {}>
  extends FluentCheckGiven<K, V, Rec, ParentRec> {

  constructor(
    protected readonly parent: FluentCheck<ParentRec, any>,
    public readonly name: K,
    public readonly value: V,
    strategy: FluentStrategy,
    statistician: FluentStatistician) {

    super(parent, name, strategy, statistician)
  }

  protected run(testCase: Rec, callback: (arg: Rec) => FluentResult) {
    testCase[this.name as string] = this.value
    return callback(testCase)
  }
}

abstract class FluentCheckQuantifier<K extends string, A, Rec extends ParentRec & Record<K, A>, ParentRec extends {}>
  extends FluentCheck<Rec, ParentRec> {

  constructor(
    protected readonly parent: FluentCheck<ParentRec, any>,
    public readonly name: K,
    public readonly a: Arbitrary<A>,
    strategy: FluentStrategy,
    statistician: FluentStatistician) {

    super(strategy, statistician, parent)
    this.strategy.addArbitrary(this.name, a)
  }

  protected run(
    testCase: WrapFluentPick<Rec>,
    callback: (arg: WrapFluentPick<Rec>) => FluentResult,
    testCases: ValueResult<any>[],
    partial: FluentResult | undefined = undefined,
    depth = 0): FluentResult {

    this.strategy.configArbitrary(this.name, partial, depth)

    while (this.strategy.hasInput(this.name)) {
      testCase[this.name] = this.strategy.getInput(this.name)
      const result = callback(testCase)
      if (result.satisfiable === this.breakValue) {
        result.addExample(this.name, testCase[this.name])
        return this.run(testCase, callback, testCases, result, depth + 1)
      }
    }

    return partial ?? new FluentResult(!this.breakValue)
  }

  abstract breakValue: boolean
}

class FluentCheckUniversal<K extends string, A, Rec extends ParentRec & Record<K, A>, ParentRec extends {}>
  extends FluentCheckQuantifier<K, A, Rec, ParentRec> {
  breakValue = false
}

class FluentCheckExistential<K extends string, A, Rec extends ParentRec & Record<K, A>, ParentRec extends {}>
  extends FluentCheckQuantifier<K, A, Rec, ParentRec> {
  breakValue = true
}

class FluentCheckAssert<Rec extends ParentRec, ParentRec extends {}> extends FluentCheck<Rec, ParentRec> {
  preliminaries: FluentCheck<unknown, any>[]

  constructor(
    protected readonly parent: FluentCheck<ParentRec, any>,
    public readonly assertion: (args: Rec) => boolean,
    strategy: FluentStrategy,
    statistician: FluentStatistician) {

    super(strategy, statistician, parent)
    this.preliminaries = this.pathFromRoot().filter(node =>
      node instanceof FluentCheckGivenMutable ||
      node instanceof FluentCheckWhen)
  }

  and(assertion: (args: Rec) => boolean) {
    return this.then(assertion)
  }

  private runPreliminaries<T>(testCase: ValueResult<T>): Rec {
    const data = { } as Rec

    this.preliminaries.forEach(node => {
      if (node instanceof FluentCheckGivenMutable) data[node.name] = node.factory({...testCase, ...data})
      else if (node instanceof FluentCheckWhen) node.f({...testCase, ...data})
    })

    return data
  }

  protected run(testCase: WrapFluentPick<Rec>,
    callback: (arg: WrapFluentPick<Rec>) => FluentResult,
    testCases: ValueResult<any>[]): FluentResult {

    const unwrappedTestCase = FluentCheck.unwrapFluentPick(testCase)
    if (this.statistician.configuration.gatherTestCases)
      testCases.push(unwrappedTestCase)
    return this.assertion({...unwrappedTestCase, ...this.runPreliminaries(unwrappedTestCase)} as Rec) ?
      callback(testCase) :
      new FluentResult(false)
  }
}

class FluentCheckGenerator<Rec extends ParentRec, ParentRec extends {}> extends FluentCheck<Rec, ParentRec> {
  constructor(
    protected readonly parent: FluentCheck<ParentRec, any>,
    rngBuilder: (seed: number) => () => number,
    strategy: FluentStrategy,
    statistician: FluentStatistician,
    seed?: number
  ) {
    super(strategy, statistician, parent)

    this.setRandomGenerator(new FluentRandomGenerator(rngBuilder, seed))
  }
}<|MERGE_RESOLUTION|>--- conflicted
+++ resolved
@@ -31,14 +31,10 @@
   constructor(public strategy: FluentStrategy = new FluentStrategyFactory().defaultStrategy().build(),
     public statistician: FluentStatistician = new FluentStatisticianFactory().build(),
     protected readonly parent: FluentCheck<ParentRec, any> | undefined = undefined) {
-<<<<<<< HEAD
-    if (this.parent !== undefined) this.strategy.randomGenerator = this.parent.strategy.randomGenerator
+    this.parent === undefined ?
+      this.startInstant = now() : this.strategy.randomGenerator = this.parent.strategy.randomGenerator
     this.strategy.statConfiguration = this.statistician.configuration
     this.statistician.arbitraries = this.strategy.arbitraries
-=======
-    this.parent === undefined ?
-      this.startInstant = now() : this.strategy.randomGenerator = this.parent.strategy.randomGenerator
->>>>>>> cd9a750d
   }
 
   config(strategy: FluentStrategyFactory) {
@@ -102,17 +98,12 @@
         r.satisfiable,
         FluentCheck.unwrapFluentPick(r.example),
         this.strategy.randomGenerator.seed,
-<<<<<<< HEAD
+        (now() - this.startInstant).toFixed(5),
         this.statistician.reporterConfiguration.withTestCaseOutput,
         this.statistician.reporterConfiguration.withInputSpaceCoverage,
         testCases,
         this.statistician.reporterConfiguration.withInputSpaceCoverage ?
           this.statistician.calculateCoverages(new Set(testCases.map(x=>JSON.stringify(x))).size) : undefined
-=======
-        (now() - this.startInstant).toFixed(5),
-        this.strategy.configuration.withTestCaseOutput,
-        testCases
->>>>>>> cd9a750d
       )
     }
   }
