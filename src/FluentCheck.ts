import {Arbitrary, FluentPick, FluentRandomGenerator} from './arbitraries'
import {FluentStrategy} from './strategies/FluentStrategy'
import {FluentStrategyFactory} from './strategies/FluentStrategyFactory'
import now from 'performance-now'

type WrapFluentPick<T> = { [P in keyof T]: FluentPick<T[P]> }
type PickResult<V> = Record<string, FluentPick<V>>
type ValueResult<V> = Record<string, V>

export class FluentResult {
  constructor(
    public readonly satisfiable = false,
<<<<<<< HEAD
    public example: FluentPicks = {},
    public readonly seed?: number,
    public readonly execTime?: string) { }
=======
    public example: PickResult<any> = {},
    public readonly seed?: number) { }
>>>>>>> 15faf1bd

  addExample<A>(name: string, value: FluentPick<A>) {
    this.example[name] = value
  }
}

export class FluentCheck<Rec extends ParentRec, ParentRec extends {}> {
  protected readonly startInstant

  constructor(public strategy: FluentStrategy = new FluentStrategyFactory().defaultStrategy().build(),
    protected readonly parent: FluentCheck<ParentRec, any> | undefined = undefined) {
    this.startInstant = now()
    if (this.parent !== undefined) this.strategy.randomGenerator = this.parent.strategy.randomGenerator
  }

  config(strategy: FluentStrategyFactory) {
    this.strategy = strategy.build()
    return this
  }

  given<K extends string, V>(name: K, v: V | ((args: Rec) => V)): FluentCheckGiven<K, V, Rec & Record<K, V>, Rec> {
    return v instanceof Function ?
      new FluentCheckGivenMutable(this, name, v, this.strategy) :
      new FluentCheckGivenConstant<K, V, Rec & Record<K, V>, Rec>(this, name, v, this.strategy)
  }

  when(f: (givens: Rec) => void): FluentCheckWhen<Rec, ParentRec> {
    return new FluentCheckWhen(this, f, this.strategy)
  }

  forall<K extends string, A>(name: K, a: Arbitrary<A>): FluentCheck<Rec & Record<K, A>, Rec> {
    return new FluentCheckUniversal(this, name, a, this.strategy)
  }

  exists<K extends string, A>(name: K, a: Arbitrary<A>): FluentCheck<Rec & Record<K, A>, Rec> {
    return new FluentCheckExistential(this, name, a, this.strategy)
  }

  then(f: (arg: Rec) => boolean): FluentCheckAssert<Rec, ParentRec> {
    return new FluentCheckAssert(this, f, this.strategy)
  }

  withGenerator(generator: (seed: number) => () => number, seed?: number): FluentCheckGenerator<Rec, ParentRec> {
    return new FluentCheckGenerator(this, generator, this.strategy, seed)
  }

  protected run(
    testCase: WrapFluentPick<Rec> | Rec,
    callback: (arg: WrapFluentPick<Rec> | Rec) => FluentResult): FluentResult {

    return callback(testCase)
  }

  protected pathFromRoot(): FluentCheck<any, any>[] {
    return this.parent !== undefined ? [...this.parent.pathFromRoot(), this] : [this]
  }

  check(child: (testCase: WrapFluentPick<any>) => FluentResult = () => new FluentResult(true)): FluentResult {
    if (this.parent !== undefined) return this.parent.check(testCase => this.run(testCase, child))
    else {
      this.strategy.randomGenerator.initialize()
<<<<<<< HEAD
      const r = this.run({}, child)
      return new FluentResult(r.satisfiable,
        FluentCheck.unwrapFluentPick(r.example),
        this.strategy.randomGenerator.seed,
        (now() - this.startInstant).toFixed(5)
      )
=======
      const r = this.run({} as Rec, child)
      return new FluentResult(r.satisfiable, FluentCheck.unwrapFluentPick(r.example),
        this.strategy.randomGenerator.seed)
>>>>>>> 15faf1bd
    }
  }

  static unwrapFluentPick<T>(testCase: PickResult<T>): ValueResult<T> {
    const result = {}
    for (const k in testCase) result[k] = testCase[k].value
    return result
  }

  setRandomGenerator(prng: FluentRandomGenerator) {
    this.strategy.randomGenerator = prng
    this.parent?.setRandomGenerator(prng)
  }
}

class FluentCheckWhen<Rec extends ParentRec, ParentRec extends {}> extends FluentCheck<Rec, ParentRec> {
  constructor(
    protected readonly parent: FluentCheck<ParentRec, any>,
    public readonly f: (givens: Rec) => void,
    strategy: FluentStrategy) {

    super(strategy, parent)
  }

  and(f: (givens: Rec) => void) { return this.when(f) }
}

abstract class FluentCheckGiven<K extends string, V, Rec extends ParentRec & Record<K, V>, ParentRec extends {}>
  extends FluentCheck<Rec, ParentRec> {

  constructor(
    protected readonly parent: FluentCheck<ParentRec, any>,
    public readonly name: K,
    strategy: FluentStrategy) {

    super(strategy, parent)
  }

  and<NK extends string, V>(name: NK, f: ((args: Rec) => V) | V) {
    return super.given(name, f)
  }
}

class FluentCheckGivenMutable<K extends string, V, Rec extends ParentRec & Record<K, V>, ParentRec extends {}>
  extends FluentCheckGiven<K, V, Rec, ParentRec> {

  constructor(
    protected readonly parent: FluentCheck<ParentRec, any>,
    public readonly name: K,
    public readonly factory: (args: ParentRec) => V,
    strategy: FluentStrategy) {

    super(parent, name, strategy)
  }
}

class FluentCheckGivenConstant<K extends string, V, Rec extends ParentRec & Record<K, V>, ParentRec extends {}>
  extends FluentCheckGiven<K, V, Rec, ParentRec> {

  constructor(
    protected readonly parent: FluentCheck<ParentRec, any>,
    public readonly name: K,
    public readonly value: V,
    strategy: FluentStrategy) {

    super(parent, name, strategy)
  }

  protected run(testCase: Rec, callback: (arg: Rec) => FluentResult) {
    testCase[this.name as string] = this.value
    return callback(testCase)
  }
}

abstract class FluentCheckQuantifier<K extends string, A, Rec extends ParentRec & Record<K, A>, ParentRec extends {}>
  extends FluentCheck<Rec, ParentRec> {

  constructor(
    protected readonly parent: FluentCheck<ParentRec, any>,
    public readonly name: K,
    public readonly a: Arbitrary<A>,
    strategy: FluentStrategy) {

    super(strategy, parent)
    this.strategy.addArbitrary(this.name, a)
  }

  protected run(
    testCase: WrapFluentPick<Rec>,
    callback: (arg: WrapFluentPick<Rec>) => FluentResult,
    partial: FluentResult | undefined = undefined,
    depth = 0): FluentResult {

    this.strategy.configArbitrary(this.name, partial, depth)

    while (this.strategy.hasInput(this.name)) {
      testCase[this.name] = this.strategy.getInput(this.name)
      const result = callback(testCase)
      if (result.satisfiable === this.breakValue) {
        result.addExample(this.name, testCase[this.name])
        return this.run(testCase, callback, result, depth + 1)
      }
    }

    return partial ?? new FluentResult(!this.breakValue)
  }

  abstract breakValue: boolean
}

class FluentCheckUniversal<K extends string, A, Rec extends ParentRec & Record<K, A>, ParentRec extends {}>
  extends FluentCheckQuantifier<K, A, Rec, ParentRec> {
  breakValue = false
}

class FluentCheckExistential<K extends string, A, Rec extends ParentRec & Record<K, A>, ParentRec extends {}>
  extends FluentCheckQuantifier<K, A, Rec, ParentRec> {
  breakValue = true
}

class FluentCheckAssert<Rec extends ParentRec, ParentRec extends {}> extends FluentCheck<Rec, ParentRec> {
  preliminaries: FluentCheck<unknown, any>[]

  constructor(
    protected readonly parent: FluentCheck<ParentRec, any>,
    public readonly assertion: (args: Rec) => boolean,
    strategy: FluentStrategy) {

    super(strategy, parent)
    this.preliminaries = this.pathFromRoot().filter(node =>
      node instanceof FluentCheckGivenMutable ||
      node instanceof FluentCheckWhen)
  }

  and(assertion: (args: Rec) => boolean) {
    return this.then(assertion)
  }

  private runPreliminaries<T>(testCase: ValueResult<T>): Rec {
    const data = { } as Rec

    this.preliminaries.forEach(node => {
      if (node instanceof FluentCheckGivenMutable) data[node.name] = node.factory({...testCase, ...data})
      else if (node instanceof FluentCheckWhen) node.f({...testCase, ...data})
    })

    return data
  }

  protected run(testCase: WrapFluentPick<Rec>,
    callback: (arg: WrapFluentPick<Rec>) => FluentResult): FluentResult {
    const unwrappedTestCase = FluentCheck.unwrapFluentPick(testCase)
    return this.assertion({...unwrappedTestCase, ...this.runPreliminaries(unwrappedTestCase)} as Rec) ?
      callback(testCase) :
      new FluentResult(false)
  }
}

class FluentCheckGenerator<Rec extends ParentRec, ParentRec extends {}> extends FluentCheck<Rec, ParentRec> {
  constructor(
    protected readonly parent: FluentCheck<ParentRec, any>,
    readonly rngBuilder: (seed: number) => () => number,
    strategy: FluentStrategy,
    readonly seed?: number
  ) {
    super(strategy, parent)

    this.setRandomGenerator(new FluentRandomGenerator(rngBuilder, seed))
  }
}<|MERGE_RESOLUTION|>--- conflicted
+++ resolved
@@ -10,14 +10,9 @@
 export class FluentResult {
   constructor(
     public readonly satisfiable = false,
-<<<<<<< HEAD
-    public example: FluentPicks = {},
+    public example: PickResult<any> = {},
     public readonly seed?: number,
     public readonly execTime?: string) { }
-=======
-    public example: PickResult<any> = {},
-    public readonly seed?: number) { }
->>>>>>> 15faf1bd
 
   addExample<A>(name: string, value: FluentPick<A>) {
     this.example[name] = value
@@ -79,18 +74,12 @@
     if (this.parent !== undefined) return this.parent.check(testCase => this.run(testCase, child))
     else {
       this.strategy.randomGenerator.initialize()
-<<<<<<< HEAD
-      const r = this.run({}, child)
+      const r = this.run({} as Rec, child)
       return new FluentResult(r.satisfiable,
         FluentCheck.unwrapFluentPick(r.example),
         this.strategy.randomGenerator.seed,
         (now() - this.startInstant).toFixed(5)
       )
-=======
-      const r = this.run({} as Rec, child)
-      return new FluentResult(r.satisfiable, FluentCheck.unwrapFluentPick(r.example),
-        this.strategy.randomGenerator.seed)
->>>>>>> 15faf1bd
     }
   }
 
