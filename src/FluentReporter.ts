--- conflicted
+++ resolved
@@ -12,7 +12,10 @@
     this.name = 'Property not satisfiable'
     const msg: String[] = []
 
-<<<<<<< HEAD
+    const seed = result.seed?.toString() ?? 'Error'
+    msg.push('\n\nSeed: ')
+    msg.push(seed.toString())
+
     msg.push('\n\nCounter-example:\n')
     msg.push(JSON.stringify(result.example))
 
@@ -21,15 +24,6 @@
       msg.push(JSON.stringify(result.testCases))
     }
 
-=======
-    const seed = result.seed?.toString() ?? 'Error'
-    msg.push('\n\nSeed: ')
-    msg.push(seed.toString())
-
-    msg.push('\n\nCounter-example:\n')
-    msg.push(JSON.stringify(result.example))
-
->>>>>>> b598c341
     msg.push('\n')
     this.message = msg.join('')
   }
