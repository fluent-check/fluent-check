--- conflicted
+++ resolved
@@ -12,7 +12,6 @@
     this.name = 'Property not satisfiable'
     const msg: String[] = []
 
-<<<<<<< HEAD
     const execTime = result.execTime?.toString() ?? 'error'
     msg.push('\n\nExecution time: ')
     msg.push(execTime)
@@ -22,16 +21,11 @@
     msg.push('\n\nCounter-example:\n')
     msg.push(JSON.stringify(result.example))
 
-=======
-    msg.push('\n\nCounter-example:\n')
-    msg.push(JSON.stringify(result.example))
-
     if (result.withTestCaseOutput) {
       msg.push('\n\nTest cases:\n')
       msg.push(JSON.stringify(result.testCases))
     }
 
->>>>>>> 36c10b68
     msg.push('\n')
     this.message = msg.join('')
   }
