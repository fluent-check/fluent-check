import {type Arbitrary} from './arbitraries/index.js'
import {FluentCheck, type FluentResult} from './FluentCheck.js'
import {type FluentStrategyFactory} from './strategies/FluentStrategyFactory.js'

type TupleIndices<Args extends readonly unknown[]> = Exclude<keyof Args, keyof []>

type PropRecord<Args extends readonly unknown[]> = {
  [I in TupleIndices<Args> as `arg${Extract<I, number>}`]: Args[I]
}

export type PropExample<Args extends readonly unknown[]> = PropRecord<Args>

/**
 * A fluent property test builder that provides a simplified API for property-based testing.
 *
 * @typeParam Args - Tuple type of the generated values from arbitraries
 *
 * @example
 * ```typescript
 * // Single arbitrary
 * fc.prop(fc.integer(), x => x + 0 === x).assert();
 *
 * // Multiple arbitraries
 * fc.prop(fc.integer(), fc.integer(), (a, b) => a + b === b + a).assert();
 *
 * // With configuration
 * fc.prop(fc.integer(), x => x > 0)
 *   .config(fc.strategy().withShrinking())
 *   .assert();
 * ```
 */
export interface FluentProperty<Args extends readonly unknown[]> {
  /**
   * Check the property and return a result without throwing.
   *
   * @returns A `FluentResult` containing the test outcome and any counterexample found
   *
   * @example
   * ```typescript
   * const result = fc.prop(fc.integer(), x => x >= 0).check();
   * if (!result.satisfiable) {
   *   console.log('Counterexample:', result.example);
   * }
   * ```
   */
  check(): FluentResult<PropRecord<Args>>

  /**
   * Check the property and throw an error if it fails.
   *
   * @param message - Optional custom message prefix for the error
   * @throws Error if the property is not satisfiable, with a descriptive message including the counterexample
   *
   * @example
   * ```typescript
   * // Basic assertion
   * fc.prop(fc.integer(), x => x + 0 === x).assert();
   *
   * // With custom message
   * fc.prop(fc.integer(), x => x > 0).assert('Integer should be positive');
   * ```
   */
  assert(message?: string): void

  /**
   * Configure the property with a custom strategy.
   *
   * @param strategyFactory - A strategy factory to configure test execution
   * @returns A new `FluentProperty` with the configured strategy
   *
   * @example
   * ```typescript
   * fc.prop(fc.integer(), x => x > 0)
   *   .config(fc.strategy().withShrinking())
   *   .assert();
   * ```
   */
  config(strategyFactory: FluentStrategyFactory): FluentProperty<Args>
}

/**
 * Internal implementation of FluentProperty.
 */
class FluentPropertyImpl<const Args extends unknown[]> implements FluentProperty<Args> {
  readonly #arbitraries: { [I in keyof Args]: Arbitrary<Args[I]> }
  readonly #predicate: (...args: Args) => boolean
  readonly #strategyFactory?: FluentStrategyFactory

  constructor(
    arbitraries: { [I in keyof Args]: Arbitrary<Args[I]> },
    predicate: (...args: Args) => boolean,
    strategyFactory?: FluentStrategyFactory
  ) {
    this.#arbitraries = arbitraries
    this.#predicate = predicate
    if (strategyFactory !== undefined) {
      this.#strategyFactory = strategyFactory
    }
  }

  check(): FluentResult<PropRecord<Args>> {
    let checker = new FluentCheck()

    if (this.#strategyFactory !== undefined) {
      checker = checker.config(this.#strategyFactory)
    }

    // Build the chain with positional argument names
    const chain = this.#arbitraries.reduce((current, arbitrary, index) => {
      if (arbitrary === undefined) return current
      return current.forall(`arg${index}`, arbitrary)
    }, checker)

    // Create the predicate wrapper that extracts positional arguments
    const wrappedPredicate = (args: Record<string, unknown>): boolean => {
      const positionalArgs = this.#arbitraries.map((_, i) => args[`arg${i}`]) as Args
      return this.#predicate(...positionalArgs)
    }

    return chain.then(wrappedPredicate).check() as FluentResult<PropRecord<Args>>
  }

  assert(message?: string): void {
    const result = this.check()
    if (!result.satisfiable) {
      const prefix = message !== undefined && message !== '' ? `${message}: ` : ''
      // Extract positional arguments for cleaner error message
      const example = result.example as Record<string, unknown>
      const args = this.#arbitraries.map((_, i) => example[`arg${i}`])
      const argsStr = args.length === 1
        ? JSON.stringify(args[0])
        : `(${args.map(a => JSON.stringify(a)).join(', ')})`
      const seedStr = result.seed !== undefined ? ` (seed: ${result.seed})` : ''
      throw new Error(`${prefix}Property failed with counterexample: ${argsStr}${seedStr}`)
    }
  }

  config(strategyFactory: FluentStrategyFactory): FluentProperty<Args> {
    return new FluentPropertyImpl(this.#arbitraries, this.#predicate, strategyFactory)
  }
}

// Overloads for 1-5 arbitraries

/**
 * Create a property test with a single arbitrary.
 *
 * @param arb - The arbitrary to generate test values
 * @param predicate - A function that returns true if the property holds
 * @returns A `FluentProperty` that can be checked or asserted
 *
 * @example
 * ```typescript
 * fc.prop(fc.integer(), x => x + 0 === x).assert();
 * ```
 */
export function prop<A>(
  arb: Arbitrary<A>,
  predicate: (a: A) => boolean
): FluentProperty<[A]>

/**
 * Create a property test with two arbitraries.
 *
 * @param arb1 - First arbitrary
 * @param arb2 - Second arbitrary
 * @param predicate - A function that returns true if the property holds
 * @returns A `FluentProperty` that can be checked or asserted
 *
 * @example
 * ```typescript
 * fc.prop(fc.integer(), fc.integer(), (a, b) => a + b === b + a).assert();
 * ```
 */
export function prop<A, B>(
  arb1: Arbitrary<A>,
  arb2: Arbitrary<B>,
  predicate: (a: A, b: B) => boolean
): FluentProperty<[A, B]>

/**
 * Create a property test with three arbitraries.
 *
 * @param arb1 - First arbitrary
 * @param arb2 - Second arbitrary
 * @param arb3 - Third arbitrary
 * @param predicate - A function that returns true if the property holds
 * @returns A `FluentProperty` that can be checked or asserted
 *
 * @example
 * ```typescript
 * fc.prop(fc.integer(), fc.integer(), fc.integer(),
 *   (a, b, c) => (a + b) + c === a + (b + c)
 * ).assert();
 * ```
 */
export function prop<A, B, C>(
  arb1: Arbitrary<A>,
  arb2: Arbitrary<B>,
  arb3: Arbitrary<C>,
  predicate: (a: A, b: B, c: C) => boolean
): FluentProperty<[A, B, C]>

/**
 * Create a property test with four arbitraries.
 *
 * @param arb1 - First arbitrary
 * @param arb2 - Second arbitrary
 * @param arb3 - Third arbitrary
 * @param arb4 - Fourth arbitrary
 * @param predicate - A function that returns true if the property holds
 * @returns A `FluentProperty` that can be checked or asserted
 */
export function prop<A, B, C, D>(
  arb1: Arbitrary<A>,
  arb2: Arbitrary<B>,
  arb3: Arbitrary<C>,
  arb4: Arbitrary<D>,
  predicate: (a: A, b: B, c: C, d: D) => boolean
): FluentProperty<[A, B, C, D]>

/**
 * Create a property test with five arbitraries.
 *
 * @param arb1 - First arbitrary
 * @param arb2 - Second arbitrary
 * @param arb3 - Third arbitrary
 * @param arb4 - Fourth arbitrary
 * @param arb5 - Fifth arbitrary
 * @param predicate - A function that returns true if the property holds
 * @returns A `FluentProperty` that can be checked or asserted
 */
export function prop<A, B, C, D, E>(
  arb1: Arbitrary<A>,
  arb2: Arbitrary<B>,
  arb3: Arbitrary<C>,
  arb4: Arbitrary<D>,
  arb5: Arbitrary<E>,
  predicate: (a: A, b: B, c: C, d: D, e: E) => boolean
): FluentProperty<[A, B, C, D, E]>

// Implementation
<<<<<<< HEAD
export function prop(...args: unknown[]): FluentProperty<unknown[]> {
  const predicate = args.at(-1) as (...args: unknown[]) => boolean
  const arbitraries = args.slice(0, -1) as Arbitrary<unknown>[]
  return new FluentPropertyImpl(arbitraries, predicate)
=======
export function prop<Args extends unknown[]>(
  ...args: [...{ [I in keyof Args]: Arbitrary<Args[I]> }, (...args: Args) => boolean]
): FluentProperty<Args> {
  const predicate = args[args.length - 1] as (...a: Args) => boolean
  const arbitraries = args.slice(0, -1) as { [I in keyof Args]: Arbitrary<Args[I]> }
  return new FluentPropertyImpl<Args>(arbitraries, predicate)
>>>>>>> 86643103
}<|MERGE_RESOLUTION|>--- conflicted
+++ resolved
@@ -240,17 +240,10 @@
 ): FluentProperty<[A, B, C, D, E]>
 
 // Implementation
-<<<<<<< HEAD
-export function prop(...args: unknown[]): FluentProperty<unknown[]> {
-  const predicate = args.at(-1) as (...args: unknown[]) => boolean
-  const arbitraries = args.slice(0, -1) as Arbitrary<unknown>[]
-  return new FluentPropertyImpl(arbitraries, predicate)
-=======
 export function prop<Args extends unknown[]>(
   ...args: [...{ [I in keyof Args]: Arbitrary<Args[I]> }, (...args: Args) => boolean]
 ): FluentProperty<Args> {
   const predicate = args[args.length - 1] as (...a: Args) => boolean
   const arbitraries = args.slice(0, -1) as { [I in keyof Args]: Arbitrary<Args[I]> }
   return new FluentPropertyImpl<Args>(arbitraries, predicate)
->>>>>>> 86643103
 }