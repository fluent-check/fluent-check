import { BetaDistribution } from './statistics'

export type FluentPick<V> = {
  original?: any
  value?: V
}

export type ArbitrarySize = {
  value: number
  type: 'exact' | 'estimated'
  credibleInterval?: [number, number]
}

const NilArbitrarySize: ArbitrarySize = { value: 0, type: 'exact' }
const significance = 0.90
const lowerCredibleInterval = (1 - significance) / 2
const upperCredibleInterval = 1 - lowerCredibleInterval

// -----------------------------
// ------ Base Arbitraries -----
// -----------------------------

export abstract class Arbitrary<A> {
  abstract size(): ArbitrarySize

  mapArbitrarySize(f: (v: number) => ArbitrarySize): ArbitrarySize {
    const baseSize = this.size()
    const result = f(baseSize.value)
    return { value : result.value,
      type : baseSize.type === 'exact' && result.type === 'exact' ? 'exact' : 'estimated',
      credibleInterval : result.credibleInterval }
  }

  pick(): FluentPick<A> { return { value: undefined } }

  sample(sampleSize = 10): FluentPick<A>[] {
    const result = []
    for (let i = 0; i < sampleSize; i += 1) {
      if (this.size().value >= 1) result.push(this.pick())
    }

    return result
  }

  cornerCases(): FluentPick<A>[] { return [] }

  sampleWithBias(sampleSize = 10): FluentPick<A>[] {
    const cornerCases = this.cornerCases()

    if (sampleSize <= cornerCases.length)
      return this.sample(sampleSize)

    const sample = this.sample(sampleSize - cornerCases.length)
    sample.unshift(...cornerCases)

    return sample
  }

  shrink(_initial: FluentPick<A>): Arbitrary<A> {
    return NoArbitrary
  }

  canGenerate(_: FluentPick<A>): boolean {
    return false
  }

  map<B>(f: (a: A) => B) { return new MappedArbitrary(this, f) }
  filter(f: (a: A) => boolean) { return new FilteredArbitrary<A>(this, f) }
  unique() { return new UniqueArbitrary(this) }
}

// -----------------------------
// ---- Special Arbitraries ----
// -----------------------------

const NoArbitrary: Arbitrary<never> = new class extends Arbitrary<never> {
  size(): ArbitrarySize { return { value: 0, type: 'exact' } }
  sampleWithBias(_ = 0) { return [] }
  sample(_ = 0) { return [] }
}()

class ArbitraryArray<A> extends Arbitrary<A[]> {
  constructor(public arbitrary: Arbitrary<A>, public min = 0, public max = 10) {
    super()
  }

  size() {
    return this.arbitrary.mapArbitrarySize(v => ({ value: v ** (this.max - this.min), type: 'exact' }))
  }

  pick() {
    const size = Math.floor(Math.random() * (this.max - this.min + 1)) + this.min
<<<<<<< HEAD
    return ({ value: this.arbitrary.sampleWithBias(size).map(v => v.value) })
=======
    return ({ value: this.arbitrary.sampleWithBias(size).map(v => v.value) } as FluentPick<A[]>)
>>>>>>> 13382e09
  }

  shrink(initial: FluentPick<A[]>) {
    if (this.min === initial.value.length) return NoArbitrary

    return new ArbitraryComposite([
      new ArbitraryArray(this.arbitrary, this.min, (this.min + initial.value.length) / 2),
      new ArbitraryArray(this.arbitrary, (this.min + initial.value.length) / 2 + 1, initial.value.length - 1)
    ])
  }

  canGenerate(pick: FluentPick<A[]>) {
    return pick.value.length >= this.min && pick.value.length <= this.max &&
           pick.value.reduce((r, v) => r && this.arbitrary.canGenerate({ value: v }), true)
  }

  canGenerate(pick: FluentPick<A[]>) {
    return pick.value.length >= this.min && pick.value.length <= this.max &&
           pick.value.reduce((r, v) => r && this.arbitrary.canGenerate({ value: v }), true)
  }
}

class ArbitraryComposite<A> extends Arbitrary<A> {
  constructor(public arbitraries: Arbitrary<A>[] = []) {
    super()
  }

  size() {
    return this.arbitraries.reduce((acc, e) =>
      e.mapArbitrarySize(v => ({ value: acc.value + v, type: acc.type })),
    NilArbitrarySize)
  }

  pick() {
    const picked = Math.floor(Math.random() * this.arbitraries.length)
    return this.arbitraries[picked].pick()
  }

  cornerCases() {
    const cornerCases = []
    for (const a of this.arbitraries)
      cornerCases.push(...a.cornerCases())

    return cornerCases
  }

  shrink(initial: FluentPick<A>) {
    const arbitraries = this.arbitraries.filter(a => a.canGenerate(initial))

    if (arbitraries.length === 0) return NoArbitrary
    if (arbitraries.length === 1) return arbitraries[0].shrink(initial)

    return new ArbitraryComposite(arbitraries)
  }

  canGenerate(pick: FluentPick<A>) {
    return this.arbitraries.some(a => a.canGenerate(pick))
  }
}

// -----------------------------
// --- Primitive Arbitraries ---
// -----------------------------

class ArbitraryString extends Arbitrary<string> {
  constructor(public readonly min = 2, public readonly max = 10, public readonly chars = 'abcdefghijklmnopqrstuvwxyz') {
    super()
    this.min = min
    this.max = max
  }

  size(): ArbitrarySize {
    const chars = this.chars.length
    const max = this.max
    const min = this.min
    const value = (chars === 1) ? (max - min + 1) : ((chars ** (max + 1)) / (chars - 1)) - chars ** min / (chars - 1)

    return { value, type: 'exact' }
  }

  pick(size = Math.floor(Math.random() * (Math.max(0, this.max - this.min) + 1)) + this.min) {
    let string = ''
    for (let i = 0; i < size; i++) string += this.chars[Math.floor(Math.random() * this.chars.length)]
    return { value : string }
  }

  cornerCases() {
    return [{ value: this.pick(this.min).value }, { value: this.pick(this.max).value }]
  }

  shrink(initial: FluentPick<string>): Arbitrary<string> {
    if (this.min > initial.value.length - 1) return NoArbitrary
    return new ArbitraryString(this.min, initial.value.length - 1, this.chars)
  }

  canGenerate(pick: FluentPick<string>) {
    return pick.value.length >= this.min && pick.value.length <= this.max &&
    pick.value.split('').every(c => this.chars.indexOf(c) >= 0)
  }
}

class ArbitraryInteger extends Arbitrary<number> {
  constructor(public min = Number.MIN_SAFE_INTEGER, public max = Number.MAX_SAFE_INTEGER) {
    super()
    this.min = min
    this.max = max
  }

  size(): ArbitrarySize { return { value: this.max - this.min + 1, type: 'exact' } }

  pick() { return { value: Math.floor(Math.random() * (this.max - this.min + 1)) + this.min } }

  cornerCases() {
    return (this.min < 0 && this.max > 0) ?
      [{ value: 0 }, { value: this.min }, { value: this.max }] :
      [{ value: this.min }, { value: this.max }]
  }

  shrink(initial: FluentPick<number>): Arbitrary<number> {
    if (initial.value > 0) {
      const lower = Math.max(0, this.min)
      const upper = Math.max(lower, initial.value! - 1)
      const midpoint = Math.floor((upper + lower) / 2)

      if (lower === upper) return NoArbitrary

      return new ArbitraryComposite([new ArbitraryInteger(lower, midpoint - 1), new ArbitraryInteger(midpoint, upper)])
<<<<<<< HEAD
    } else if (initial.value < 0) {
      const upper = Math.min(0, this.max)
      const lower = Math.min(upper, initial.value + 1)
=======
    } else if (initial.value! < 0) {
      const upper = Math.min(0, this.max)
      const lower = Math.min(upper, initial.value! + 1)
>>>>>>> 13382e09
      const midpoint = Math.ceil((upper + lower) / 2)

      if (lower === upper) return NoArbitrary

      return new ArbitraryComposite([new ArbitraryInteger(midpoint, upper), new ArbitraryInteger(lower, midpoint - 1)])
    }

    return NoArbitrary
  }

  canGenerate(pick: FluentPick<number>) {
    return pick.value >= this.min && pick.value <= this.max
  }
}

class ArbitraryReal extends ArbitraryInteger {
  constructor(public min = Number.MIN_SAFE_INTEGER, public max = Number.MAX_SAFE_INTEGER) {
    super(min, max)
  }

  pick() { return { value: Math.random() * (this.max - this.min) + this.min } }
}

// -----------------------------
// -- Transformed Arbitraries --
// -----------------------------

class WrappedArbitrary<A> extends Arbitrary<A> {
  constructor(public readonly baseArbitrary: NonNullable<Arbitrary<A>>) {
    super()
  }

  pick() { return this.baseArbitrary.pick() }
  size() { return this.baseArbitrary.size() }
  cornerCases() { return this.baseArbitrary.cornerCases() }

  canGenerate(pick: FluentPick<A>) {
    return this.baseArbitrary.canGenerate(pick)
  }
}

class _ChainedArbitrary<A, B> extends Arbitrary<B> {
  constructor(public readonly baseArbitrary: NonNullable<Arbitrary<A>>, public readonly f: (a: A) => Arbitrary<B>) {
    super()
  }

  pick() { return this.f(this.baseArbitrary.pick().value!).pick() }
  size() { return this.baseArbitrary.size() }
}

class UniqueArbitrary<A> extends WrappedArbitrary<A> {
  constructor(readonly baseArbitrary: NonNullable<Arbitrary<A>>) {
    super(baseArbitrary)
  }

  sample(sampleSize = 10): FluentPick<A>[] {
    const result = new Array<FluentPick<A>>()
    const bagSize = Math.min(sampleSize, this.size().value)

    // This is needed to halt the sampling process in case the size() is ill-defined,
    // such as what happens in FilteredArbitraries. This algorithm should be improved,
    // as sometimes it is more efficiently to simply enumerate all possible cases
    let tries = 0
    while ((result.length < bagSize) && (tries < sampleSize * 10)) {
      const r = this.pick()
      if (!result.some(v => v.value === r.value)) result.push(r)
      tries += 1
    }
    return result
  }

  shrink(initial: FluentPick<A>) {
    const shrunk = this.baseArbitrary.shrink(initial)
    return (shrunk === NoArbitrary) ? shrunk : new UniqueArbitrary(shrunk)
  }
}

class MappedArbitrary<A, B> extends Arbitrary<B> {
  constructor(public readonly baseArbitrary: Arbitrary<A>, public readonly f: (a: A) => B) {
    super()
  }

  mapFluentPick(p: FluentPick<A>): FluentPick<B> {
    const original = ('original' in p) ? p.original : p.value
    return ({ original, value: this.f(p.value!) })
  }

  pick(): FluentPick<B> { return this.mapFluentPick(this.baseArbitrary.pick()) }

  // TODO: This is not strictly true when the mapping function is not bijective. I suppose this is
  // a count-distinct problem, so we should probably either count the cardinality with a Set (for
  // small arbitraries), or use a cardinality estimator such as HyperLogLog for big ones. One
  // interesting information we could leverage here is that the new arbitrary size will never
  // be *above* the baseArbitrary.
  size() { return this.baseArbitrary.size() }

  cornerCases() { return this.baseArbitrary.cornerCases().map(p => this.mapFluentPick(p)) }

  shrink(initial: FluentPick<B>): Arbitrary<B> {
    return new MappedArbitrary(this.baseArbitrary.shrink({ original: initial.original, value: initial.original }), this.f)
  }

  canGenerate(pick: FluentPick<B>) {
    return this.baseArbitrary.canGenerate({ value: pick.original }) && pick.value === this.f(pick.original)
  }
}

class FilteredArbitrary<A> extends WrappedArbitrary<A> {
  sizeEstimation: BetaDistribution

  constructor(readonly baseArbitrary: Arbitrary<A>, public readonly f: (a: A) => boolean) {
    super(baseArbitrary)
    this.sizeEstimation = new BetaDistribution(2, 1) // use 1,1 for .mean instead of .mode in point estimation
  }

  size() {
    // TODO: Still not sure if we should use mode or mean for estimating the size (depends on which error we are trying to minimize, L1 or L2)
    // Also, this assumes we estimate a continuous interval between 0 and 1;
    // We could try to change this to a beta-binomial distribution, which would provide us a discrete approach
    // for when we know the exact base population size.
    return this.baseArbitrary.mapArbitrarySize(v =>
      ({ type: 'estimated',
        value: Math.round(v * this.sizeEstimation.mode()),
        credibleInterval: [v * this.sizeEstimation.inv(lowerCredibleInterval), v * this.sizeEstimation.inv(upperCredibleInterval)] }))
  }

  pick(): FluentPick<A> {
    do {
      const pick = this.baseArbitrary.pick()
      if (this.f(pick.value)) { this.sizeEstimation.update(1, 0); return pick }
      this.sizeEstimation.update(0, 1)
    } while (this.baseArbitrary.size().value * this.sizeEstimation.inv(upperCredibleInterval) >= 1) // If we have a pretty good confidence that the size < 1, we stop trying

    return ({ value: undefined })
  }

<<<<<<< HEAD
  cornerCases() { return this.baseArbitrary.cornerCases().filter(a => this.f(a.value)) }

=======
>>>>>>> 13382e09
  shrink(initialValue: FluentPick<A>) {
    if (!this.f(initialValue.value)) return NoArbitrary
    return new FilteredArbitrary(this.baseArbitrary.shrink(initialValue), this.f)
  }

  canGenerate(pick: FluentPick<A>) {
    return this.baseArbitrary.canGenerate({ value: pick.value }) && this.f(pick.value)
  }
}

// -----------------------------
// ---- Derived Arbitraries ----
// -----------------------------

class ArbitraryBoolean extends MappedArbitrary<number, boolean> {
  constructor() { super(new ArbitraryInteger(0, 1), x => x === 0) }
  shrink(_: FluentPick<boolean>) { return NoArbitrary }
<<<<<<< HEAD
  canGenerate(pick: FluentPick<boolean>) { return  pick.value !== undefined}
=======
  canGenerate(pick: FluentPick<boolean>) { return pick.value !== undefined}
>>>>>>> 13382e09
}

// -----------------------------
// ----- Arbitrary Builders ----
// -----------------------------

export const integer = (min = Number.MIN_SAFE_INTEGER, max = Number.MAX_SAFE_INTEGER) => new ArbitraryInteger(min, max)
export const real    = (min = Number.MIN_SAFE_INTEGER, max = Number.MAX_SAFE_INTEGER) => new ArbitraryReal(min, max)
export const nat     = (min = 0, max = Number.MAX_SAFE_INTEGER) => new ArbitraryInteger(min, max)
export const string  = (min = 2, max = 10, chars = 'abcdefghijklmnopqrstuvwxyz') => new ArbitraryString(min, max, chars)
export const array   = <A>(arbitrary: Arbitrary<A>, min = 0, max = 10) => new ArbitraryArray(arbitrary, min, max)
export const union   = <A>(...arbitraries: Arbitrary<A>[]) => new ArbitraryComposite(arbitraries)
export const boolean = () => new ArbitraryBoolean()<|MERGE_RESOLUTION|>--- conflicted
+++ resolved
@@ -90,11 +90,7 @@
 
   pick() {
     const size = Math.floor(Math.random() * (this.max - this.min + 1)) + this.min
-<<<<<<< HEAD
-    return ({ value: this.arbitrary.sampleWithBias(size).map(v => v.value) })
-=======
     return ({ value: this.arbitrary.sampleWithBias(size).map(v => v.value) } as FluentPick<A[]>)
->>>>>>> 13382e09
   }
 
   shrink(initial: FluentPick<A[]>) {
@@ -104,11 +100,6 @@
       new ArbitraryArray(this.arbitrary, this.min, (this.min + initial.value.length) / 2),
       new ArbitraryArray(this.arbitrary, (this.min + initial.value.length) / 2 + 1, initial.value.length - 1)
     ])
-  }
-
-  canGenerate(pick: FluentPick<A[]>) {
-    return pick.value.length >= this.min && pick.value.length <= this.max &&
-           pick.value.reduce((r, v) => r && this.arbitrary.canGenerate({ value: v }), true)
   }
 
   canGenerate(pick: FluentPick<A[]>) {
@@ -222,15 +213,9 @@
       if (lower === upper) return NoArbitrary
 
       return new ArbitraryComposite([new ArbitraryInteger(lower, midpoint - 1), new ArbitraryInteger(midpoint, upper)])
-<<<<<<< HEAD
-    } else if (initial.value < 0) {
-      const upper = Math.min(0, this.max)
-      const lower = Math.min(upper, initial.value + 1)
-=======
     } else if (initial.value! < 0) {
       const upper = Math.min(0, this.max)
       const lower = Math.min(upper, initial.value! + 1)
->>>>>>> 13382e09
       const midpoint = Math.ceil((upper + lower) / 2)
 
       if (lower === upper) return NoArbitrary
@@ -367,11 +352,8 @@
     return ({ value: undefined })
   }
 
-<<<<<<< HEAD
   cornerCases() { return this.baseArbitrary.cornerCases().filter(a => this.f(a.value)) }
 
-=======
->>>>>>> 13382e09
   shrink(initialValue: FluentPick<A>) {
     if (!this.f(initialValue.value)) return NoArbitrary
     return new FilteredArbitrary(this.baseArbitrary.shrink(initialValue), this.f)
@@ -389,11 +371,7 @@
 class ArbitraryBoolean extends MappedArbitrary<number, boolean> {
   constructor() { super(new ArbitraryInteger(0, 1), x => x === 0) }
   shrink(_: FluentPick<boolean>) { return NoArbitrary }
-<<<<<<< HEAD
-  canGenerate(pick: FluentPick<boolean>) { return  pick.value !== undefined}
-=======
   canGenerate(pick: FluentPick<boolean>) { return pick.value !== undefined}
->>>>>>> 13382e09
 }
 
 // -----------------------------
