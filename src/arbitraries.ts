--- conflicted
+++ resolved
@@ -96,7 +96,6 @@
   pick(): FluentPick<A[]> | undefined {
     const size = Math.floor(Math.random() * (this.max - this.min + 1)) + this.min
     const fpa = this.arbitrary.sampleWithBias(size)
-<<<<<<< HEAD
 
     const value = fpa.map(v => v.value)
     const original = fpa.map(v => v.original)
@@ -105,10 +104,6 @@
       value,
       original: original.every(o => o === undefined) ? value : original
     }
-=======
-    // TODO: review and fix usage of `value!` (will possibly be fixed by #23)
-    return { value: fpa.map(v => v.value), original: fpa.map(v => v.original) }
->>>>>>> 32253e8f
   }
 
   shrink(initial: FluentPick<A[]>): Arbitrary<A[]> {
@@ -167,46 +162,6 @@
 // --- Primitive Arbitraries ---
 // -----------------------------
 
-<<<<<<< HEAD
-=======
-class ArbitraryString extends Arbitrary<string> {
-  constructor(public readonly min = 2, public readonly max = 10, public readonly chars = 'abcdefghijklmnopqrstuvwxyz') {
-    super()
-    this.min = min
-    this.max = max
-  }
-
-  size(): ArbitrarySize {
-    const chars = this.chars.length
-    const max = this.max
-    const min = this.min
-    const value = (chars === 1) ? (max - min + 1) : ((chars ** (max + 1)) / (chars - 1)) - chars ** min / (chars - 1)
-
-    return { value, type: 'exact' }
-  }
-
-  pick(size = Math.floor(Math.random() * (Math.max(0, this.max - this.min) + 1)) + this.min) {
-    let string = ''
-    for (let i = 0; i < size; i++) string += this.chars[Math.floor(Math.random() * this.chars.length)]
-    return { value : string }
-  }
-
-  cornerCases(): FluentPick<string>[] {
-    return [{ value: this.pick(this.min).value }, { value: this.pick(this.max).value }]
-  }
-
-  shrink(initial: FluentPick<string>): Arbitrary<string> {
-    if (this.min > initial.value.length - 1) return NoArbitrary
-    return new ArbitraryString(this.min, initial.value.length - 1, this.chars)
-  }
-
-  canGenerate(pick: FluentPick<string>) {
-    return pick.value.length >= this.min && pick.value.length <= this.max &&
-    pick.value.split('').every(c => this.chars.indexOf(c) >= 0)
-  }
-}
-
->>>>>>> 32253e8f
 class ArbitraryInteger extends Arbitrary<number> {
   constructor(public min = Number.MIN_SAFE_INTEGER, public max = Number.MAX_SAFE_INTEGER) {
     super()
@@ -277,24 +232,6 @@
   }
 }
 
-<<<<<<< HEAD
-=======
-class _ChainedArbitrary<A, B> extends Arbitrary<B> {
-  constructor(public readonly baseArbitrary: NonNullable<Arbitrary<A>>, public readonly f: (a: A) => Arbitrary<B>) {
-    super()
-  }
-
-  pick() {
-    const pick = this.baseArbitrary.pick()
-    return pick ? this.f(pick.value).pick() : undefined
-  }
-
-  size() {
-    return this.baseArbitrary.size()
-  }
-}
-
->>>>>>> 32253e8f
 class UniqueArbitrary<A> extends WrappedArbitrary<A> {
   constructor(readonly baseArbitrary: NonNullable<Arbitrary<A>>) {
     super(baseArbitrary)
