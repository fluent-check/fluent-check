--- conflicted
+++ resolved
@@ -60,19 +60,13 @@
     return NoArbitrary
   }
 
-<<<<<<< HEAD
+  canGenerate(_: FluentPick<A>): boolean {
+    return false
+  }
+
   map<B>(f: (a: A) => B) { return new MappedArbitrary(this, f) }
   filter(f: (a: A) => boolean) { return new FilteredArbitrary<A>(this, f) }
   unique() { return new UniqueArbitrary(this) }
-=======
-    canGenerate(_: FluentPick<A>): boolean {
-      return false
-    }
-
-    map<B>(f: (a: A) => B) { return new MappedArbitrary(this, f) }
-    filter(f: (a: A) => boolean) { return new FilteredArbitrary<A>(this, f) }
-    unique() { return new UniqueArbitrary(this) }
->>>>>>> 95c0bb95
 }
 
 // -----------------------------
@@ -139,16 +133,10 @@
     return cornerCases
   }
 
-<<<<<<< HEAD
-  shrink(_initial: FluentPick<A>): Arbitrary<A> {
-    if (this.arbitraries.length === 1) return NoArbitrary
-    if (this.arbitraries.length === 2) return this.arbitraries[0]
-    return new ArbitraryComposite(this.arbitraries.slice(0, -1))
-=======
   shrink(initial: FluentPick<A>) {
     const arbitraries = this.arbitraries.filter(a => a.canGenerate(initial))
 
-    if (arbitraries.length === 0) return new NoArbitrary()
+    if (arbitraries.length === 0) return NoArbitrary
     if (arbitraries.length === 1) return arbitraries[0].shrink(initial)
 
     return new ArbitraryComposite(arbitraries)
@@ -156,7 +144,6 @@
 
   canGenerate(pick: FluentPick<A>) {
     return this.arbitraries.some(a => a.canGenerate(pick))
->>>>>>> 95c0bb95
   }
 }
 
@@ -366,18 +353,14 @@
     return ({ value: undefined })
   }
 
-<<<<<<< HEAD
-  cornerCases() { return this.baseArbitrary.cornerCases().filter(this.f) }
-=======
-    shrink(initialValue: FluentPick<A>) {
-      if (!this.f(initialValue.value)) return new NoArbitrary
-      return new FilteredArbitrary(this.baseArbitrary.shrink(initialValue), this.f)
-    }
-
-    canGenerate(pick: FluentPick<A>) {
-      return this.baseArbitrary.canGenerate({ value: pick.value }) && this.f(pick.value)
-    }
->>>>>>> 95c0bb95
+  shrink(initialValue: FluentPick<A>) {
+    if (!this.f(initialValue.value)) return NoArbitrary
+    return new FilteredArbitrary(this.baseArbitrary.shrink(initialValue), this.f)
+  }
+
+  canGenerate(pick: FluentPick<A>) {
+    return this.baseArbitrary.canGenerate({ value: pick.value }) && this.f(pick.value)
+  }
 }
 
 // -----------------------------
@@ -386,12 +369,8 @@
 
 class ArbitraryBoolean extends MappedArbitrary<number, boolean> {
   constructor() { super(new ArbitraryInteger(0, 1), x => x === 0) }
-<<<<<<< HEAD
-  shrink(_: FluentPick<boolean>): Arbitrary<boolean> { return NoArbitrary }
-=======
-  shrink(_: FluentPick<boolean>) { return new NoArbitrary() }
-  canGenerate(pick: FluentPick<boolean>) { return  pick.value !== undefined}
->>>>>>> 95c0bb95
+  shrink(_: FluentPick<boolean>) { return NoArbitrary }
+  canGenerate(pick: FluentPick<boolean>) { return pick.value !== undefined}
 }
 
 // -----------------------------
