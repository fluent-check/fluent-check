--- conflicted
+++ resolved
@@ -337,12 +337,7 @@
 export const integer = (min = Number.MIN_SAFE_INTEGER, max = Number.MAX_SAFE_INTEGER) => new ArbitraryInteger(min, max)
 export const real    = (min = Number.MIN_SAFE_INTEGER, max = Number.MAX_SAFE_INTEGER) => new ArbitraryReal(min, max)
 export const nat     = (min = 0, max = Number.MAX_SAFE_INTEGER) => new ArbitraryInteger(min, max)
-<<<<<<< HEAD
 export const string  = (min = 2, max = 10, chars = 'abcdefghijklmnopqrstuvwxyz') => new ArbitraryString(min, max, chars)
-export const array   = <A>(arbitrary: Arbitrary<A>, min = 0, max = 10) => new ArbitraryCollection(arbitrary, min, max)
-=======
-export const string  = (min = 2, max = 10, chars = "abcdefghijklmnopqrstuvwxyz") => new ArbitraryString(min, max, chars)
 export const array   = <A>(arbitrary: Arbitrary<A>, min = 0, max = 10) => new ArbitraryArray(arbitrary, min, max)
->>>>>>> 226fba67
 export const union   = <A>(...arbitraries: Arbitrary<A>[]) => new ArbitraryComposite(arbitraries)
 export const boolean = () => new ArbitraryBoolean()