--- conflicted
+++ resolved
@@ -1,18 +1,20 @@
-<<<<<<< HEAD
 export abstract class Arbitrary { 
     sampleWithBias(size: number = 10) {
-=======
-class Arbitrary { 
-    pick() {
+        return this.sample(size)
+    }
+    
+    pick() { return undefined }
 
-    }
-
-    sample(size = 10) {
+    sample(size: number = 10) {
         const result = []
         for (let i = 0; i < size; i += 1)
             result.push(this.pick())
 
         return result
+    }
+
+    shrink(initialValue): Arbitrary {
+        return new NoArbitrary()
     }
 }
 
@@ -40,39 +42,6 @@
     shrink(initialValue) {
         if (this.min == this.max) return new NoArbitrary
         return new ArbitraryString(this.min, this.max - 1, initialValue)
-    }
-}
-
-export class ArbitraryBoolean extends Arbitrary {
-    constructor() {
-        super()
-    }
-
-    pick() {
-        return Math.random() > 0.5
-    }
-
-    sampleWithBias(size = 10) {
->>>>>>> ad1572a4
-        return this.sample(size)
-    }
-    
-    pick() { return undefined }
-
-<<<<<<< HEAD
-    sample(size: number = 10) {
-        const result = []
-        for (let i = 0; i < size; i += 1)
-            result.push(this.pick())
-
-        return result
-    }
-
-    shrink(initialValue): Arbitrary {
-=======
-    shrink(initialValue) {
->>>>>>> ad1572a4
-        return new NoArbitrary()
     }
 }
 
