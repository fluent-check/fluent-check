import { FluentPick, Arbitrary } from './arbitraries'

interface TestCase { [k: string]: any }

export class FluentResult {
  constructor(public readonly satisfiable = false, public example: TestCase = {}) { }

  addExample<A>(name: string, value: A) {
    this.example[name] = value
    return this
  }
}

export class FluentCheck {
  constructor(protected readonly parent: FluentCheck = undefined) { }

  given<A>(name: string, a: (args: TestCase) => A): FluentCheckGivenMutable<A>
  given<A>(name: string, a: A): FluentCheckGivenMutable<A> | FluentCheckGivenConstant<A> {
    return (a instanceof Function) ?
      new FluentCheckGivenMutable(this, name, a as unknown as ((args: TestCase) => A)) :
      new FluentCheckGivenConstant(this, name, a)
  }

  when(f: (givens: TestCase) => void) {
    return new FluentCheckWhen(this, f)
  }

  forall<A>(name: string, a: Arbitrary<A>) {
    return new FluentCheckUniversal(this, name, a)
  }

  exists<A>(name: string, a: Arbitrary<A>)  {
    return new FluentCheckExistential(this, name, a)
  }

  then(f: (arg: TestCase) => boolean) {
    return new FluentCheckAssert(this, f)
  }

  protected run(testCase: TestCase, callback: (arg: TestCase) => FluentResult, _partial: FluentResult = undefined): FluentResult {
    return callback(testCase)
  }

  protected pathFromRoot() {
    const path: FluentCheck[] = []

    // eslint-disable-next-line @typescript-eslint/no-this-alias
    let node: FluentCheck = this
    while (node !== undefined) {
      path.unshift(node)
      node = node.parent
    }
    return path
  }

  protected pathToRoot() {
    return this.pathFromRoot().reverse()
  }

  check(child: (testCase: TestCase) => FluentResult = () => new FluentResult(true)) {
    if (this.parent !== undefined) return this.parent.check((testCase: TestCase) => this.run(testCase, child))
    else {
      const r = this.run({}, child)
      return new FluentResult(r.satisfiable, FluentCheck.unwrapFluentPick(r.example))
    }
  }

  static unwrapFluentPick(testCase: TestCase): TestCase {
    const result: TestCase = {}
    for (const k in testCase)
      result[k] = testCase[k].value
    return result
  }
}

class FluentCheckWhen extends FluentCheck {
  constructor(protected readonly parent: FluentCheck, public readonly f: (givens: TestCase) => void) {
    super(parent)
  }

  and(f: (givens: TestCase) => void) { return this.when(f) }
}

class FluentCheckGivenMutable<A> extends FluentCheck {
  constructor(protected readonly parent: FluentCheck, public readonly name: string, public readonly factory: (args: TestCase) => A) {
    super(parent)
  }

  and(name: string, a: (args: TestCase) => A) { return this.given(name, a) }
}

class FluentCheckGivenConstant<A> extends FluentCheck {
  constructor(protected readonly parent: FluentCheck, public readonly name: string, public readonly value: A) {
    super(parent)
  }

  and(name: string, a: (args: TestCase) => A) { return this.given(name, a) }

  protected run(testCase: TestCase, callback: (arg: TestCase) => FluentResult) {
    testCase[this.name] = this.value
    return callback(testCase)
  }
}

class FluentCheckUniversal<A> extends FluentCheck {
<<<<<<< HEAD
    private cache: Array<FluentPick<A>>
    private dedup: Arbitrary<A>

    constructor(protected readonly parent: FluentCheck, public readonly name: string, public readonly a: Arbitrary<A>) {
      super(parent)
      this.dedup = a.unique()
      this.cache = this.dedup.sampleWithBias(1000)
    }

    protected run(testCase: TestCase, callback: (arg: TestCase) => FluentResult, partial: FluentResult = undefined): FluentResult {
      const example = partial || new FluentResult(true)
      const collection = partial === undefined ? this.cache : this.dedup.shrink(partial.example[this.name]).sampleWithBias(1000)

      for (const tp of collection) {
        testCase[this.name] = tp
        const result = callback(testCase)
        if (!result.satisfiable) {
          result.addExample(this.name, tp)
          return this.run(testCase, callback, result)
        }
=======
  private cached: Array<FluentPick<A>> = undefined
  private dedup: Arbitrary<A>

  constructor(protected readonly parent: FluentCheck, public readonly name: string, public readonly a: Arbitrary<A>) {
    super(parent)
    this.dedup = a.unique()
    this.cached = this.dedup.sampleWithBias(1000)
  }

  protected run(testCase: TestCase, callback: (arg: TestCase) => FluentResult, partial: FluentResult = undefined): FluentResult {
    const newCase = { ...testCase }
    const example = partial || new FluentResult(true)
    const collection = partial === undefined ? this.cached : this.dedup.shrink(partial.example[this.name]).sampleWithBias(1000)

    for (const tp of collection) {
      newCase[this.name] = tp
      const result = callback(newCase)
      if (!result.satisfiable) {
        result.addExample(this.name, tp)
        return this.run(testCase, callback, result)
>>>>>>> 10e98e77
      }
    }

    return example
  }
}

class FluentCheckExistential<A> extends FluentCheck {
<<<<<<< HEAD
    private cache: Array<FluentPick<A>>
    private dedup: Arbitrary<A>

    constructor(protected readonly parent: FluentCheck, public readonly name: string, public readonly a: Arbitrary<A>) {
      super(parent)
      this.dedup = a.unique()
      this.cache = this.dedup.sampleWithBias(1000)
    }

    protected run(testCase: TestCase, callback: (arg: TestCase) => FluentResult, partial: FluentResult = undefined): FluentResult {
      const example = partial || new FluentResult(false)
      const collection = partial === undefined ? this.cache : this.dedup.shrink(partial.example[this.name]).sampleWithBias(1000)

      for (const tp of collection) {
        testCase[this.name] = tp
        const result = callback(testCase)
        if (result.satisfiable) {
          result.addExample(this.name, tp)
          return this.run(testCase, callback, result)
        }
=======
  private cached: Array<FluentPick<A>> = undefined
  private dedup: Arbitrary<A>

  constructor(protected readonly parent: FluentCheck, public readonly name: string, public readonly a: Arbitrary<A>) {
    super(parent)
    this.dedup = a.unique()
    this.cached = this.dedup.sampleWithBias(1000)
  }

  protected run(testCase: TestCase, callback: (arg: TestCase) => FluentResult, partial: FluentResult = undefined): FluentResult {
    const newCase = { ...testCase }
    const example = partial || new FluentResult(false)
    const collection = partial === undefined ? this.cached : this.dedup.shrink(partial.example[this.name]).sampleWithBias(1000)

    for (const tp of collection) {
      newCase[this.name] = tp
      const result = callback(newCase)
      if (result.satisfiable) {
        result.addExample(this.name, tp)
        return this.run(testCase, callback, result)
>>>>>>> 10e98e77
      }
    }

    return example
  }
}

class FluentCheckAssert extends FluentCheck {
<<<<<<< HEAD
    preliminaries: FluentCheck[]

    constructor(protected readonly parent: FluentCheck, public readonly assertion: (args: TestCase) => boolean) {
      super(parent)
      this.preliminaries = this.pathFromRoot().filter(node =>
        (node instanceof FluentCheckGivenMutable) ||
        (node instanceof FluentCheckWhen))
    }
=======
  preliminaries: FluentCheck[] = undefined

  constructor(protected readonly parent: FluentCheck, public readonly assertion: (args: TestCase) => boolean) {
    super(parent)
  }
>>>>>>> 10e98e77

  and(assertion: (args: TestCase) => boolean) {
    return this.then(assertion)
  }

<<<<<<< HEAD
    private runPreliminaries(testCase: TestCase) {
      const data = { }
=======
  private runPreliminaries(testCase: TestCase) {
    if (this.preliminaries === undefined)
      this.preliminaries = this.pathFromRoot().filter(node =>
        (node instanceof FluentCheckGivenMutable) ||
                (node instanceof FluentCheckWhen))

    const data = { }
>>>>>>> 10e98e77

    this.preliminaries.forEach(node => {
      if (node instanceof FluentCheckGivenMutable) data[node.name] = node.factory({ ...testCase, ...data })
      else if (node instanceof FluentCheckWhen) node.f({ ...testCase, ...data })
    })

    return data
  }

  protected run(testCase: TestCase, callback: (arg: TestCase) => FluentResult) {
    const unwrappedTestCase = FluentCheck.unwrapFluentPick(testCase)
    return (this.assertion({ ...unwrappedTestCase, ...this.runPreliminaries(unwrappedTestCase) })) ? callback(testCase) : new FluentResult(false)
  }
}<|MERGE_RESOLUTION|>--- conflicted
+++ resolved
@@ -103,49 +103,25 @@
 }
 
 class FluentCheckUniversal<A> extends FluentCheck {
-<<<<<<< HEAD
-    private cache: Array<FluentPick<A>>
-    private dedup: Arbitrary<A>
-
-    constructor(protected readonly parent: FluentCheck, public readonly name: string, public readonly a: Arbitrary<A>) {
-      super(parent)
-      this.dedup = a.unique()
-      this.cache = this.dedup.sampleWithBias(1000)
-    }
-
-    protected run(testCase: TestCase, callback: (arg: TestCase) => FluentResult, partial: FluentResult = undefined): FluentResult {
-      const example = partial || new FluentResult(true)
-      const collection = partial === undefined ? this.cache : this.dedup.shrink(partial.example[this.name]).sampleWithBias(1000)
-
-      for (const tp of collection) {
-        testCase[this.name] = tp
-        const result = callback(testCase)
-        if (!result.satisfiable) {
-          result.addExample(this.name, tp)
-          return this.run(testCase, callback, result)
-        }
-=======
-  private cached: Array<FluentPick<A>> = undefined
+  private cache: Array<FluentPick<A>>
   private dedup: Arbitrary<A>
 
   constructor(protected readonly parent: FluentCheck, public readonly name: string, public readonly a: Arbitrary<A>) {
     super(parent)
     this.dedup = a.unique()
-    this.cached = this.dedup.sampleWithBias(1000)
+    this.cache = this.dedup.sampleWithBias(1000)
   }
 
   protected run(testCase: TestCase, callback: (arg: TestCase) => FluentResult, partial: FluentResult = undefined): FluentResult {
-    const newCase = { ...testCase }
     const example = partial || new FluentResult(true)
-    const collection = partial === undefined ? this.cached : this.dedup.shrink(partial.example[this.name]).sampleWithBias(1000)
+    const collection = partial === undefined ? this.cache : this.dedup.shrink(partial.example[this.name]).sampleWithBias(1000)
 
     for (const tp of collection) {
-      newCase[this.name] = tp
-      const result = callback(newCase)
+      testCase[this.name] = tp
+      const result = callback(testCase)
       if (!result.satisfiable) {
         result.addExample(this.name, tp)
         return this.run(testCase, callback, result)
->>>>>>> 10e98e77
       }
     }
 
@@ -154,49 +130,25 @@
 }
 
 class FluentCheckExistential<A> extends FluentCheck {
-<<<<<<< HEAD
-    private cache: Array<FluentPick<A>>
-    private dedup: Arbitrary<A>
-
-    constructor(protected readonly parent: FluentCheck, public readonly name: string, public readonly a: Arbitrary<A>) {
-      super(parent)
-      this.dedup = a.unique()
-      this.cache = this.dedup.sampleWithBias(1000)
-    }
-
-    protected run(testCase: TestCase, callback: (arg: TestCase) => FluentResult, partial: FluentResult = undefined): FluentResult {
-      const example = partial || new FluentResult(false)
-      const collection = partial === undefined ? this.cache : this.dedup.shrink(partial.example[this.name]).sampleWithBias(1000)
-
-      for (const tp of collection) {
-        testCase[this.name] = tp
-        const result = callback(testCase)
-        if (result.satisfiable) {
-          result.addExample(this.name, tp)
-          return this.run(testCase, callback, result)
-        }
-=======
-  private cached: Array<FluentPick<A>> = undefined
+  private cache: Array<FluentPick<A>>
   private dedup: Arbitrary<A>
 
   constructor(protected readonly parent: FluentCheck, public readonly name: string, public readonly a: Arbitrary<A>) {
     super(parent)
     this.dedup = a.unique()
-    this.cached = this.dedup.sampleWithBias(1000)
+    this.cache = this.dedup.sampleWithBias(1000)
   }
 
   protected run(testCase: TestCase, callback: (arg: TestCase) => FluentResult, partial: FluentResult = undefined): FluentResult {
-    const newCase = { ...testCase }
     const example = partial || new FluentResult(false)
-    const collection = partial === undefined ? this.cached : this.dedup.shrink(partial.example[this.name]).sampleWithBias(1000)
+    const collection = partial === undefined ? this.cache : this.dedup.shrink(partial.example[this.name]).sampleWithBias(1000)
 
     for (const tp of collection) {
-      newCase[this.name] = tp
-      const result = callback(newCase)
+      testCase[this.name] = tp
+      const result = callback(testCase)
       if (result.satisfiable) {
         result.addExample(this.name, tp)
         return this.run(testCase, callback, result)
->>>>>>> 10e98e77
       }
     }
 
@@ -205,39 +157,21 @@
 }
 
 class FluentCheckAssert extends FluentCheck {
-<<<<<<< HEAD
-    preliminaries: FluentCheck[]
-
-    constructor(protected readonly parent: FluentCheck, public readonly assertion: (args: TestCase) => boolean) {
-      super(parent)
-      this.preliminaries = this.pathFromRoot().filter(node =>
-        (node instanceof FluentCheckGivenMutable) ||
-        (node instanceof FluentCheckWhen))
-    }
-=======
-  preliminaries: FluentCheck[] = undefined
+  preliminaries: FluentCheck[]
 
   constructor(protected readonly parent: FluentCheck, public readonly assertion: (args: TestCase) => boolean) {
     super(parent)
+    this.preliminaries = this.pathFromRoot().filter(node =>
+      (node instanceof FluentCheckGivenMutable) ||
+      (node instanceof FluentCheckWhen))
   }
->>>>>>> 10e98e77
 
   and(assertion: (args: TestCase) => boolean) {
     return this.then(assertion)
   }
 
-<<<<<<< HEAD
-    private runPreliminaries(testCase: TestCase) {
-      const data = { }
-=======
   private runPreliminaries(testCase: TestCase) {
-    if (this.preliminaries === undefined)
-      this.preliminaries = this.pathFromRoot().filter(node =>
-        (node instanceof FluentCheckGivenMutable) ||
-                (node instanceof FluentCheckWhen))
-
     const data = { }
->>>>>>> 10e98e77
 
     this.preliminaries.forEach(node => {
       if (node instanceof FluentCheckGivenMutable) data[node.name] = node.factory({ ...testCase, ...data })
