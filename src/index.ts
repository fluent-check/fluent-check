--- conflicted
+++ resolved
@@ -1,48 +1,27 @@
 import * as fc from 'fast-check'
 
-<<<<<<< HEAD
 export class CucumberCheck<AS extends {}, S, TC extends {}> {
     constructor(private sutFactory: () => S = Object, 
                 private arbitraries: AS = ({} as AS), 
                 private properties: Array<(sut: S, tc: TC) => void> = []) { }
     
-    arbitrary<A, N extends string>(name: N, arbitrary: (arbs: AS) => fc.Arbitrary<A>) {
-        Object.defineProperty(this.arbitraries, name, { value: arbitrary(this.arbitraries), enumerable: true })
+    arbitrary<A, N extends string>(name: N, arbitrary: fc.Arbitrary<A>) {
+        Object.defineProperty(this.arbitraries, name, { value: arbitrary, enumerable: true })
         return new CucumberCheck<AS & Record<N, fc.Arbitrary<A>>, S, TC & Record<N, A>>(
             this.sutFactory, 
-=======
-export class CucumberCheck<AS extends {}, S, T extends {}> {
-    constructor(private testFactory: () => S = Object, 
-                private arbitraries: AS = ({} as AS), 
-                private properties: Array<(sut: S, tc: T) => void> = []) { }
-    
-    arbitrary<A, N extends string>(name: N, arbitrary: fc.Arbitrary<A>) {
-        Object.defineProperty(this.arbitraries, name, { value: arbitrary, enumerable: true })
-        return new CucumberCheck<AS & Record<N, fc.Arbitrary<A>>, S, T & Record<N, A>>(
-            this.testFactory, 
->>>>>>> 065ee291
             this.arbitraries as AS & Record<N, fc.Arbitrary<A>>, 
             this.properties)
     }
 
-<<<<<<< HEAD
-    chain<A, N extends string>(name: N, f: (tc: TC) => fc.Arbitrary<A>) {
-        return this.arbitrary(name, () => fc.record(this.arbitraries).chain(arbitraries => f(arbitraries as TC)))
+    chain<A>(name: string, f: (tc: TC) => fc.Arbitrary<A>) {
+        return this.arbitrary(name, fc.record(this.arbitraries).chain(arbitraries => f(arbitraries as TC)))
     }
 
     property(p: (sut: S, tc: TC) => void) {
-=======
-    chain<A>(name: string, f: (arbitraryCases: T) => fc.Arbitrary<A>) {
-        return this.arbitrary(name, fc.record(this.arbitraries).chain(arbitraries => f(arbitraries as T)))
-    }
-
-    property(p: (testObject: S, testCase: T) => void) {
->>>>>>> 065ee291
         this.properties.push(p)
         return this
     }
 
-<<<<<<< HEAD
     assert(a: (sut: S, tc: TC) => void) {
         const arbs = fc.record(this.arbitraries)
 
@@ -50,15 +29,6 @@
             const sut = this.sutFactory()
             this.properties.forEach(p => p(sut, tc as TC))
             a(sut, tc as TC)
-=======
-    assert(a: (testObject: S, testCase: T) => void) {
-        const suite = fc.record(this.arbitraries)
-
-        fc.assert(fc.property(suite, testPoint => {
-            const sut = this.testFactory()
-            this.properties.forEach(p => p(sut, testPoint as T))
-            a(sut, testPoint as T)
->>>>>>> 065ee291
         }))
     }
 }