--- conflicted
+++ resolved
@@ -1,9 +1,4 @@
-<<<<<<< HEAD
-import { FluentPick, Arbitrary } from './arbitraries'
-import { Test } from 'mocha'
-=======
 import { Arbitrary, FluentPick } from './arbitraries'
->>>>>>> 54e4097a
 
 type TestCase    = { [k: string]: any }
 type FluentPicks = { [k: string]: FluentPick<any> }
