--- conflicted
+++ resolved
@@ -62,9 +62,6 @@
     },
   },
   {
-<<<<<<< HEAD
-    ignores: ['dist/**', 'node_modules/**', 'coverage/**', 'test/types/**'],
-=======
     // Test files: disable no-unused-expressions for Chai assertions
     files: ['test/**/*.ts'],
     rules: {
@@ -73,6 +70,5 @@
   },
   {
     ignores: ['dist/**', 'node_modules/**', 'coverage/**'],
->>>>>>> 6c1a2370
   }
 )