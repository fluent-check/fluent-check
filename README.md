--- conflicted
+++ resolved
@@ -95,20 +95,12 @@
 
 FluentCheck provides a comprehensive set of built-in arbitraries (data generators):
 
-<<<<<<< HEAD
-- Primitives: `integer`, `real`, `nat`, `boolean`
-- Strings: `string`, `char`, `ascii`, `unicode`, `base64`, `hex`
-- Date & Time: `date`, `time`, `datetime`, `duration`
-- Pattern-based: `regex`, `patterns.email`, `patterns.uuid`, `patterns.url`, `patterns.ipv4`
-- Containers: `array`, `set`, `tuple`
-- Combinators: `oneof`, `union`, `constant`
-=======
 - **Primitives**: `integer`, `real`, `nat`, `boolean`
 - **Strings**: `string`, `char`, `ascii`, `unicode`, `base64`, `hex`
 - **Date & Time**: `date`, `time`, `datetime`, `duration`
+- **Pattern-based**: `regex`, `patterns.email`, `patterns.uuid`, `patterns.url`, `patterns.ipv4`
 - **Containers**: `array`, `set`, `tuple`
 - **Combinators**: `oneof`, `union`, `constant`
->>>>>>> 8ff44188
 
 All arbitraries are composable and can be transformed using `map`, `filter`, and other operations. For complete details, see the [Composable Arbitraries](docs/composable-arbitraries.md) documentation.
 
