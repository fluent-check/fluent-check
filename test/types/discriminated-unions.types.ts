/**
 * Type-level tests for discriminated union types in ArbitrarySize.
 *
 * These tests verify that TypeScript correctly narrows types based on the
 * 'type' discriminant and that each variant has the expected shape.
 *
 * Run with: npx tsc --noEmit
 *
 * If any type assertion fails, TypeScript will produce a compile error.
 */

/* eslint-disable @typescript-eslint/no-unused-vars */

import {
<<<<<<< HEAD
  Arbitrary,
  ArbitrarySize,
  ExactSize,
  EstimatedSize,
  ExactSizeArbitrary,
  EstimatedSizeArbitrary,
=======
  type ArbitrarySize,
  type ExactSize,
  type EstimatedSize,
>>>>>>> 3108d5db
  exactSize,
  estimatedSize,
  integer,
  boolean,
  constant,
  array,
  oneof,
  char,
  string,
  NoArbitrary,
} from '../../src/arbitraries/index.js'

// ============================================================================
// Type assertion utilities (standard type-testing pattern)
// ============================================================================

/**
 * Requires T to be `true`. If T is `false`, this causes a compile error.
 */
type Expect<T extends true> = T

/**
 * Returns `true` if X and Y are exactly equal types, `false` otherwise.
 * Uses the distributive conditional type trick for exact equality.
 */
type Equal<X, Y> =
  (<T>() => T extends X ? 1 : 2) extends (<T>() => T extends Y ? 1 : 2)
    ? true
    : false

/**
 * Returns `true` if T has property K, `false` otherwise.
 */
type HasProperty<T, K extends string> = K extends keyof T ? true : false

// ============================================================================
// Test: ExactSize type shape
// ============================================================================

type _T1 = Expect<Equal<ExactSize['type'], 'exact'>>
type _T2 = Expect<Equal<ExactSize['value'], number>>

// ExactSize should NOT have credibleInterval
type _T3 = Expect<Equal<HasProperty<ExactSize, 'credibleInterval'>, false>>

// ============================================================================
// Test: EstimatedSize type shape
// ============================================================================

type _T4 = Expect<Equal<EstimatedSize['type'], 'estimated'>>
type _T5 = Expect<Equal<EstimatedSize['value'], number>>
type _T6 = Expect<Equal<EstimatedSize['credibleInterval'], [number, number]>>

// EstimatedSize SHOULD have credibleInterval
type _T7 = Expect<Equal<HasProperty<EstimatedSize, 'credibleInterval'>, true>>

// ============================================================================
// Test: ArbitrarySize is a discriminated union
// ============================================================================

type _T8 = Expect<Equal<ArbitrarySize, ExactSize | EstimatedSize>>

// ============================================================================
// Test: Factory functions return correct types
// ============================================================================

const exact = exactSize(100)
type _T9 = Expect<Equal<typeof exact, ExactSize>>

const estimated = estimatedSize(100, [90, 110])
type _T10 = Expect<Equal<typeof estimated, EstimatedSize>>

// ============================================================================
// Test: Type narrowing based on discriminant
// ============================================================================

function testNarrowing(size: ArbitrarySize): void {
  if (size.type === 'exact') {
    // After narrowing, size should be ExactSize
    const narrowed: ExactSize = size

    // This should compile - ExactSize has 'value'
    const _value: number = narrowed.value

    // @ts-expect-error: ExactSize doesn't have credibleInterval
    const _interval = size.credibleInterval
  } else {
    // After narrowing, size should be EstimatedSize
    const narrowed: EstimatedSize = size

    // This should compile - EstimatedSize has all fields
    const _value: number = narrowed.value
    const _interval: [number, number] = narrowed.credibleInterval
  }
}

// ============================================================================
// Test: Exhaustive switch with never check
// ============================================================================

function exhaustiveSwitch(size: ArbitrarySize): string {
  switch (size.type) {
    case 'exact':
      return `Exactly ${size.value}`
    case 'estimated':
      return `~${size.value} (${size.credibleInterval[0]}-${size.credibleInterval[1]})`
    default: {
      // This ensures exhaustiveness - if a new variant is added, this will error
      const _exhaustive: never = size
      return _exhaustive
    }
  }
}

// ============================================================================
// Test: Factory functions return ExactSizeArbitrary
// ============================================================================

// Factory functions return ExactSizeArbitrary - verified by assignability
const intArb: ExactSizeArbitrary<number> = integer(0, 100)
const boolArb: ExactSizeArbitrary<boolean> = boolean()
const constArb: ExactSizeArbitrary<number> = constant(42)
const arrayArb: ExactSizeArbitrary<number[]> = array(integer(0, 10), 1, 5)
const oneofArb: ExactSizeArbitrary<'a' | 'b' | 'c'> = oneof(['a', 'b', 'c'] as const)
const charArb: ExactSizeArbitrary<string> = char()
const stringArb: ExactSizeArbitrary<string> = string(1, 10)

// ============================================================================
// Test: array() with estimated input returns Arbitrary, not ExactSizeArbitrary
// ============================================================================

// When input is exact, array returns ExactSizeArbitrary
const arrayOfExact: ExactSizeArbitrary<number[]> = array(integer(0, 10), 1, 5)

// When input is filtered (estimated), array returns Arbitrary
// This correctly reflects that the size will be estimated at runtime
const filteredArb = integer(0, 100).filter(n => n > 50)  // EstimatedSizeArbitrary
const arrayOfFiltered: Arbitrary<number[]> = array(filteredArb, 1, 5)

// @ts-expect-error: array of filtered arbitrary is NOT ExactSizeArbitrary
const _badArrayType: ExactSizeArbitrary<number[]> = array(filteredArb, 1, 5)

// NoArbitrary is ExactSizeArbitrary<never>
const noArb: ExactSizeArbitrary<never> = NoArbitrary
type _T11 = Expect<Equal<typeof noArb, ExactSizeArbitrary<never>>>

// ============================================================================
// Test: ExactSizeArbitrary is assignable to Arbitrary
// ============================================================================

const exactArb: ExactSizeArbitrary<number> = integer(0, 100)
const baseArb: Arbitrary<number> = exactArb  // Should compile - ExactSizeArbitrary extends Arbitrary
type _T12 = Expect<Equal<typeof baseArb extends Arbitrary<number> ? true : false, true>>

// ============================================================================
// Test: Interface method signatures work correctly
// ============================================================================

// Test that ExactSizeArbitrary.size() is declared to return ExactSize
type ExactSizeMethod = ExactSizeArbitrary<number>['size']
type _T13 = Expect<Equal<ReturnType<ExactSizeMethod>, ExactSize>>

// Test that EstimatedSizeArbitrary.size() is declared to return EstimatedSize
type EstimatedSizeMethod = EstimatedSizeArbitrary<number>['size']
type _T14 = Expect<Equal<ReturnType<EstimatedSizeMethod>, EstimatedSize>>

// Test that ExactSizeArbitrary.filter() returns EstimatedSizeArbitrary
type FilterMethod = ExactSizeArbitrary<number>['filter']
type FilterReturnType = ReturnType<FilterMethod>
// FilterReturnType should be EstimatedSizeArbitrary<number>

// Test that ExactSizeArbitrary.map() returns ExactSizeArbitrary
type MapMethod = ExactSizeArbitrary<number>['map']
// MapMethod should have return type ExactSizeArbitrary<B>

// ============================================================================
// Test: Accessing fields on union requires narrowing
// ============================================================================

function testUnionAccess(size: ArbitrarySize): void {
  // These should always work (common to both variants)
  const _type: 'exact' | 'estimated' = size.type
  const _value: number = size.value

  // @ts-expect-error: credibleInterval not available without narrowing
  const _interval = size.credibleInterval
}

// ============================================================================
// Test: Type guard functions work correctly
// ============================================================================

function isExact(size: ArbitrarySize): size is ExactSize {
  return size.type === 'exact'
}

function isEstimated(size: ArbitrarySize): size is EstimatedSize {
  return size.type === 'estimated'
}

function testTypeGuards(size: ArbitrarySize): void {
  if (isExact(size)) {
    // After type guard, TypeScript knows this is ExactSize
    const exact: ExactSize = size
    void exact
  }

  if (isEstimated(size)) {
    // After type guard, TypeScript knows this is EstimatedSize
    const _interval: [number, number] = size.credibleInterval
  }
}

// Suppress unused variable warnings
void testNarrowing
void exhaustiveSwitch
void testUnionAccess
void testTypeGuards
void intArb
void boolArb
void constArb
void arrayArb
void oneofArb
void charArb
void stringArb
void noArb
void exactArb
void baseArb
void arrayOfExact
void arrayOfFiltered<|MERGE_RESOLUTION|>--- conflicted
+++ resolved
@@ -12,18 +12,11 @@
 /* eslint-disable @typescript-eslint/no-unused-vars */
 
 import {
-<<<<<<< HEAD
-  Arbitrary,
-  ArbitrarySize,
-  ExactSize,
-  EstimatedSize,
   ExactSizeArbitrary,
   EstimatedSizeArbitrary,
-=======
   type ArbitrarySize,
   type ExactSize,
   type EstimatedSize,
->>>>>>> 3108d5db
   exactSize,
   estimatedSize,
   integer,
