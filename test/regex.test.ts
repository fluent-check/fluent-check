import * as fc from '../src/index'
import {it, describe} from 'mocha'
import {expect} from 'chai'

/**
 * Type-level test utilities.
 * These compile-time assertions verify that literal types are preserved
 * when using the `satisfies` operator.
 */

// Helper type for compile-time equality checking
type Equals<T, U> = 
  (<G>() => G extends T ? 1 : 2) extends (<G>() => G extends U ? 1 : 2) ? true : false

// Compile-time assertion: if this line compiles, the types are equal
type AssertEquals<T, U> = Equals<T, U> extends true ? true : never

// Type-level test: patterns should have literal key union type
type PatternKeys = keyof typeof fc.patterns
type ExpectedPatternKeys = 'email' | 'uuid' | 'ipv4' | 'url'

// This line will cause a compile error if PatternKeys !== ExpectedPatternKeys
const _patternKeysTest: AssertEquals<PatternKeys, ExpectedPatternKeys> = true

describe('Regex tests', () => {
  it('should generate strings matching simple character class patterns', () => {
    expect(fc.scenario()
      .forall('s', fc.regex(/[a-z]{3}/))
      .then(({s}) => {
        return /^[a-z]{3}$/.test(s)
      })
      .check()
    ).to.have.property('satisfiable', true)
  })

  it('should generate strings matching digit patterns', () => {
    expect(fc.scenario()
      .forall('s', fc.regex(/\d{5}/))
      .then(({s}) => {
        return /^\d{5}$/.test(s) && s.length === 5
      })
      .check()
    ).to.have.property('satisfiable', true)
  })

  it('should generate strings matching word character patterns', () => {
    expect(fc.scenario()
      .forall('s', fc.regex(/\w{1,5}/))  // Limiting the range to avoid memory issues
      .then(({s}) => {
        return /^\w{1,5}$/.test(s) && s.length >= 1 && s.length <= 5
      })
      .check()
    ).to.have.property('satisfiable', true)
  })

  it('should generate strings matching patterns with quantifiers', () => {
    expect(fc.scenario()
      .forall('s', fc.regex(/a{2,4}/))
      .then(({s}) => {
        return /^a{2,4}$/.test(s) && s.length >= 2 && s.length <= 4
      })
      .check()
    ).to.have.property('satisfiable', true)
  })

  // Simplified alternatives test
  it('should generate strings matching patterns with alternatives', () => {
    expect(fc.scenario()
      .forall('s', fc.regex(/(cat|dog)/))  // Simplified with explicit grouping
      .then(({s}) => {
        return s === 'cat' || s === 'dog'
      })
      .check()
    ).to.have.property('satisfiable', true)
  })

  it('should generate valid email addresses with patterns.email', () => {
    expect(fc.scenario()
      .forall('email', fc.patterns.email())
      .then(({email}) => {
        // Test with a comprehensive email regex
        const emailRegex = /^[a-zA-Z0-9._%+-]+@[a-zA-Z0-9.-]+\.[a-zA-Z]{2,}$/
        return emailRegex.test(email) && email.includes('@')
      })
      .check()
    ).to.have.property('satisfiable', true)
  })

  it('should generate valid UUIDs with patterns.uuid', () => {
    expect(fc.scenario()
      .forall('uuid', fc.patterns.uuid())
      .then(({uuid}) => {
        // UUID v4 format: 8-4-4-4-12 hex digits with version 4 format
        const uuidRegex = /^[0-9a-f]{8}-[0-9a-f]{4}-4[0-9a-f]{3}-[89ab][0-9a-f]{3}-[0-9a-f]{12}$/
        return uuidRegex.test(uuid)
      })
      .check()
    ).to.have.property('satisfiable', true)
  })

  it('should generate valid IPv4 addresses with patterns.ipv4', () => {
    expect(fc.scenario()
      .forall('ip', fc.patterns.ipv4())
      .then(({ip}) => {
        // Check format and valid octet ranges
        const parts = ip.split('.')
        if (parts.length !== 4) return false

        return parts.every(part => {
          const num = parseInt(part, 10)
          return !isNaN(num) && num >= 0 && num <= 255
        })
      })
      .check()
    ).to.have.property('satisfiable', true)
  })

  it('should respect maxLength parameter in regex generation', () => {
    expect(fc.scenario()
      .forall('s', fc.regex(/\w+/, 5))  // Reducing max length to avoid memory issues
      .then(({s}) => {
        return /^\w+$/.test(s) && s.length <= 5
      })
      .check()
    ).to.have.property('satisfiable', true)
  })

  it('should perform shrinking while maintaining regex pattern', () => {
    const pattern = /\d{3}-\d{2}-\d{4}/  // SSN format
    const original = '123-45-6789'
    const shrunk = fc.shrinkRegexString(original, pattern)

    // Check that all shrunk values still match the pattern
    expect(shrunk.every(s => pattern.test(s))).to.be.true

    // Check that some shrinking actually happened
    expect(shrunk.length).to.be.greaterThan(0)

    // Check that shrunk values are in some way "simpler"
    // For numeric sequences, this often means "smaller numbers"
    const simplifiedExists = shrunk.some(s => {
      // Check if the shrunk value uses simpler digits (more 0's or 1's)
      const countSimpleDigits = (str: string) =>
        (str.match(/[01]/g) ?? []).length

      return countSimpleDigits(s) > countSimpleDigits(original)
    })

    expect(simplifiedExists).to.be.true
  })

  // Simplified validation test
  it('should validate proper email format', () => {
    expect(fc.scenario()
      .forall('email', fc.patterns.email())
      .then(({email}) => {
        // An email must contain exactly one @ symbol
        // eslint-disable-next-line @typescript-eslint/strict-boolean-expressions -- typescript-eslint incorrectly infers `any`; tsc correctly sees `string`
        return email.includes('@') && email.includes('.')
      })
      .check()
    ).to.have.property('satisfiable', true)
  })
<<<<<<< HEAD
  
  describe('Type-level tests for satisfies operator', () => {
    it('should preserve literal pattern keys for type-safe iteration', () => {
      // This test verifies the runtime behavior that the satisfies operator enables
      // keyof typeof patterns should be 'email' | 'uuid' | 'ipv4' | 'url'
      const patternNames = Object.keys(fc.patterns) as (keyof typeof fc.patterns)[]
      
      // Verify all expected patterns exist
      expect(patternNames).to.include('email')
      expect(patternNames).to.include('uuid')
      expect(patternNames).to.include('ipv4')
      expect(patternNames).to.include('url')
      expect(patternNames).to.have.lengthOf(4)
      
      // Verify type-safe access works
      for (const name of patternNames) {
        const patternFn = fc.patterns[name]
        expect(patternFn).to.be.a('function')
        const arbitrary = patternFn()
        expect(arbitrary).to.have.property('pick')
      }
    })
    
    it('should allow type-safe pattern name extraction', () => {
      // This demonstrates the consumer benefit of satisfies
      type PatternName = keyof typeof fc.patterns
      
      // Function that only accepts valid pattern names (compile-time check)
      const getPatternArbitrary = (name: PatternName) => fc.patterns[name]()
      
      // These should all work without type errors
      const emailArb = getPatternArbitrary('email')
      const uuidArb = getPatternArbitrary('uuid')
      const ipv4Arb = getPatternArbitrary('ipv4')
      const urlArb = getPatternArbitrary('url')
      
      // Verify they're all valid arbitraries
      expect(emailArb).to.have.property('pick')
      expect(uuidArb).to.have.property('pick')
      expect(ipv4Arb).to.have.property('pick')
      expect(urlArb).to.have.property('pick')
    })
  })
}) 
=======
})
>>>>>>> 43fb2aa4
<|MERGE_RESOLUTION|>--- conflicted
+++ resolved
@@ -161,7 +161,6 @@
       .check()
     ).to.have.property('satisfiable', true)
   })
-<<<<<<< HEAD
   
   describe('Type-level tests for satisfies operator', () => {
     it('should preserve literal pattern keys for type-safe iteration', () => {
@@ -205,7 +204,4 @@
       expect(urlArb).to.have.property('pick')
     })
   })
-}) 
-=======
-})
->>>>>>> 43fb2aa4
+}) 